suite = {
  "mxversion" : "5.0",
  "name" : "graal",

  "imports" : {
    "suites": [
            {
               "name" : "jvmci",
               "version" : "8217ef77a80a64b8b773ba1a91363dbeb3d782e6",
               "urls" : [
                    {"url" : "https://lafo.ssw.uni-linz.ac.at/hg/graal-jvmci-8", "kind" : "hg"},
                    {"url" : "http://lafo.ssw.uni-linz.ac.at/nexus/content/repositories/snapshots", "kind" : "binary"},
                ]
            },
            {
               "name" : "truffle",
               "version" : "7be57462fa848708ea0d942d11c874668aa3866c",
               "urls" : [
                    {"url" : "https://lafo.ssw.uni-linz.ac.at/hg/truffle-mx2", "kind" : "hg"},
                    {"url" : "http://lafo.ssw.uni-linz.ac.at/nexus/content/repositories/snapshots", "kind" : "binary"},
                ]
            },
    ]
   },

  "libraries" : {

    # ------------- Libraries -------------

    "DACAPO" : {
      "path" : "lib/dacapo-9.12-bach.jar",
      "urls" : [
        "http://lafo.ssw.uni-linz.ac.at/graal-external-deps/dacapo-9.12-bach.jar",
        "http://softlayer.dl.sourceforge.net/project/dacapobench/9.12-bach/dacapo-9.12-bach.jar",
      ],
      "sha1" : "2626a9546df09009f6da0df854e6dc1113ef7dd4",
    },

    "DACAPO_SCALA" : {
      "path" : "lib/dacapo-scala-0.1.0-20120216.jar",
      "urls" : [
        "http://lafo.ssw.uni-linz.ac.at/graal-external-deps/dacapo-scala-0.1.0-20120216.jar",
        "http://repo.scalabench.org/snapshots/org/scalabench/benchmarks/scala-benchmark-suite/0.1.0-SNAPSHOT/scala-benchmark-suite-0.1.0-20120216.103539-3.jar",
      ],
      "sha1" : "59b64c974662b5cf9dbd3cf9045d293853dd7a51",
    },

    "JAVA_ALLOCATION_INSTRUMENTER" : {
      "path" : "lib/java-allocation-instrumenter.jar",
      "sourcePath" : "lib/java-allocation-instrumenter.jar",
      "urls" : ["http://lafo.ssw.uni-linz.ac.at/java-allocation-instrumenter/java-allocation-instrumenter-8f0db117e64e.jar"],
      "sha1" : "476d9a44cd19d6b55f81571077dfa972a4f8a083",
      "bootClassPathAgent" : "true",
    },

    "JMH" : {
      "path" : "lib/jmh-runner-1.4.2.jar",
      "sha1" : "f44bffaf237305512002303a306fc5ce3fa63f76",
      "urls" : ["http://lafo.ssw.uni-linz.ac.at/jmh/jmh-runner-1.4.2.jar"],
    },
  },

  "projects" : {

    # ------------- NFI -------------

    "com.oracle.nfi" : {
      "subDir" : "graal",
      "sourceDirs" : ["src"],
      "checkstyle" : "com.oracle.graal.graph",
      "javaCompliance" : "1.7",
    },

    "com.oracle.nfi.test" : {
      "subDir" : "graal",
      "sourceDirs" : ["test"],
      "dependencies" : [
        "com.oracle.nfi",
        "jvmci:JVMCI_API",
        "mx:JUNIT",
      ],
      "checkstyle" : "com.oracle.graal.graph",
      "javaCompliance" : "1.7",
    },

<<<<<<< HEAD
    # ------------- Graal -------------
=======
>>>>>>> bdee6d30

    "com.oracle.graal.debug" : {
      "subDir" : "graal",
      "sourceDirs" : ["src"],
      "checkstyle" : "com.oracle.graal.graph",
      "dependencies" : [
<<<<<<< HEAD
        "jvmci:JVMCI_API",
=======
        "jdk.internal.jvmci.service",
        "jdk.internal.jvmci.options",
        "jdk.internal.jvmci.code",
>>>>>>> bdee6d30
      ],
      "annotationProcessors" : ["jvmci:JVMCI_OPTIONS_PROCESSOR"],
      "javaCompliance" : "1.8",
      "workingSets" : "Graal,Debug",
    },

    "com.oracle.graal.debug.test" : {
      "subDir" : "graal",
      "sourceDirs" : ["src"],
      "dependencies" : [
        "mx:JUNIT",
        "com.oracle.graal.debug",
      ],
      "checkstyle" : "com.oracle.graal.graph",
      "javaCompliance" : "1.8",
      "workingSets" : "Graal,Debug,Test",
    },

<<<<<<< HEAD
=======
    "jdk.internal.jvmci.options" : {
      "subDir" : "jvmci",
      "sourceDirs" : ["src"],
      "checkstyle" : "com.oracle.graal.graph",
      "javaCompliance" : "1.8",
      "workingSets" : "JVMCI",
    },

    "jdk.internal.jvmci.compiler" : {
      "subDir" : "jvmci",
      "sourceDirs" : ["src"],
      "dependencies" : [
        "jdk.internal.jvmci.options",
        "jdk.internal.jvmci.code",
      ],
      "checkstyle" : "com.oracle.graal.graph",
      "annotationProcessors" : ["jdk.internal.jvmci.options.processor"],
      "javaCompliance" : "1.8",
      "workingSets" : "JVMCI",
    },

    "jdk.internal.jvmci.options.processor" : {
      "subDir" : "jvmci",
      "sourceDirs" : ["src"],
      "dependencies" : [
        "jdk.internal.jvmci.options",
      ],
      "checkstyle" : "com.oracle.graal.graph",
      "javaCompliance" : "1.8",
      "workingSets" : "JVMCI,Codegen",
    },

    "jdk.internal.jvmci.options.test" : {
      "subDir" : "jvmci",
      "sourceDirs" : ["src"],
      "dependencies" : [
        "jdk.internal.jvmci.options",
        "JUNIT",
      ],
      "checkstyle" : "com.oracle.graal.graph",
      "annotationProcessors" : ["jdk.internal.jvmci.options.processor"],
      "javaCompliance" : "1.8",
      "workingSets" : "JVMCI",
    },

    # ------------- JVMCI:HotSpot -------------

    "jdk.internal.jvmci.amd64" : {
      "subDir" : "jvmci",
      "sourceDirs" : ["src"],
      "dependencies" : ["jdk.internal.jvmci.code"],
      "checkstyle" : "com.oracle.graal.graph",
      "javaCompliance" : "1.8",
      "workingSets" : "JVMCI,AMD64",
    },

    "jdk.internal.jvmci.sparc" : {
      "subDir" : "jvmci",
      "sourceDirs" : ["src"],
      "dependencies" : ["jdk.internal.jvmci.code"],
      "checkstyle" : "com.oracle.graal.graph",
      "javaCompliance" : "1.8",
      "workingSets" : "JVMCI,SPARC",
    },

    "jdk.internal.jvmci.hotspot" : {
      "subDir" : "jvmci",
      "sourceDirs" : ["src"],
      "dependencies" : [
        "jdk.internal.jvmci.hotspotvmconfig",
        "jdk.internal.jvmci.runtime",
        "jdk.internal.jvmci.common",
        "jdk.internal.jvmci.options",
        "jdk.internal.jvmci.service",
        "jdk.internal.jvmci.runtime",
      ],
      "annotationProcessors" : [
        "jdk.internal.jvmci.hotspotvmconfig.processor",
        "jdk.internal.jvmci.options.processor",
        "jdk.internal.jvmci.service.processor",
      ],
      "checkstyle" : "com.oracle.graal.graph",
      "javaCompliance" : "1.8",
      "workingSets" : "JVMCI",
    },

    "jdk.internal.jvmci.hotspotvmconfig" : {
      "subDir" : "jvmci",
      "sourceDirs" : ["src"],
      "checkstyle" : "com.oracle.graal.graph",
      "javaCompliance" : "1.8",
      "workingSets" : "JVMCI,HotSpot",
    },

    "jdk.internal.jvmci.hotspotvmconfig.processor" : {
      "subDir" : "jvmci",
      "sourceDirs" : ["src"],
      "dependencies" : ["jdk.internal.jvmci.hotspotvmconfig", "jdk.internal.jvmci.common"],
      "checkstyle" : "com.oracle.graal.graph",
      "javaCompliance" : "1.8",
      "workingSets" : "JVMCI,HotSpot,Codegen",
    },

    "jdk.internal.jvmci.hotspot.amd64" : {
      "subDir" : "jvmci",
      "sourceDirs" : ["src"],
      "dependencies" : [
        "jdk.internal.jvmci.amd64",
        "jdk.internal.jvmci.hotspot",
      ],
      "checkstyle" : "com.oracle.graal.graph",
      "annotationProcessors" : ["jdk.internal.jvmci.service.processor"],
      "javaCompliance" : "1.8",
      "workingSets" : "JVMCI,HotSpot,AMD64",
    },

    "jdk.internal.jvmci.hotspot.sparc" : {
      "subDir" : "jvmci",
      "sourceDirs" : ["src"],
      "dependencies" : [
        "jdk.internal.jvmci.sparc",
        "jdk.internal.jvmci.hotspot",
      ],
      "checkstyle" : "com.oracle.graal.graph",
      "annotationProcessors" : ["jdk.internal.jvmci.service.processor"],
      "javaCompliance" : "1.8",
      "workingSets" : "JVMCI,HotSpot,SPARC",
    },

    "jdk.internal.jvmci.hotspot.jfr" : {
      "subDir" : "jvmci",
      "sourceDirs" : ["src"],
      "dependencies" : [
        "jdk.internal.jvmci.hotspot",
        "JFR",
      ],
      "checkstyle" : "com.oracle.graal.graph",
      "annotationProcessors" : ["jdk.internal.jvmci.service.processor"],
      "javaCompliance" : "1.8",
      "profile" : "",
      "workingSets" : "JVMCI,HotSpot",
    },

    # ------------- NFI -------------

    "com.oracle.nfi" : {
      "subDir" : "graal",
      "sourceDirs" : ["src"],
      "checkstyle" : "com.oracle.graal.graph",
      "javaCompliance" : "1.7",
    },

    "com.oracle.nfi.test" : {
      "subDir" : "graal",
      "sourceDirs" : ["test"],
      "dependencies" : [
        "com.oracle.nfi",
        "jdk.internal.jvmci.common",
        "JUNIT",
      ],
      "checkstyle" : "com.oracle.graal.graph",
      "javaCompliance" : "1.7",
    },

    # ------------- Graal -------------

>>>>>>> bdee6d30
    "com.oracle.graal.code" : {
      "subDir" : "graal",
      "sourceDirs" : ["src"],
      "dependencies" : [
        "jvmci:JVMCI_SERVICE",
        "jvmci:JVMCI_API",
      ],
      "annotationProcessors" : ["jvmci:JVMCI_SERVICE_PROCESSOR"],
      "checkstyle" : "com.oracle.graal.graph",
      "javaCompliance" : "1.8",
      "workingSets" : "Graal",
    },

    "com.oracle.graal.api.collections" : {
      "subDir" : "graal",
      "sourceDirs" : ["src"],
      "checkstyle" : "com.oracle.graal.graph",
      "javaCompliance" : "1.8",
      "workingSets" : "API,Graal",
    },

    "com.oracle.graal.api.directives" : {
      "subDir" : "graal",
      "sourceDirs" : ["src"],
      "checkstyle" : "com.oracle.graal.graph",
      "javaCompliance" : "1.8",
      "workingSets" : "API,Graal",
    },

    "com.oracle.graal.api.directives.test" : {
      "subDir" : "graal",
      "sourceDirs" : ["src"],
      "checkstyle" : "com.oracle.graal.graph",
      "dependencies" : [
        "com.oracle.graal.compiler.test",
      ],
      "javaCompliance" : "1.8",
      "workingSets" : "API,Graal",
    },

    "com.oracle.graal.api.runtime" : {
      "subDir" : "graal",
      "sourceDirs" : ["src"],
      "dependencies" : [
        "jvmci:JVMCI_SERVICE",
      ],
      "checkstyle" : "com.oracle.graal.graph",
      "javaCompliance" : "1.8",
      "workingSets" : "API,Graal",
    },

    "com.oracle.graal.api.test" : {
      "subDir" : "graal",
      "sourceDirs" : ["src"],
      "dependencies" : [
        "mx:JUNIT",
        "com.oracle.graal.api.runtime",
      ],
      "checkstyle" : "com.oracle.graal.graph",
      "javaCompliance" : "1.8",
      "workingSets" : "API,Graal,Test",
    },

    "com.oracle.graal.api.replacements" : {
      "subDir" : "graal",
      "sourceDirs" : ["src"],
      "dependencies" : ["jvmci:JVMCI_API"],
      "checkstyle" : "com.oracle.graal.graph",
      "javaCompliance" : "1.8",
      "workingSets" : "API,Graal,Replacements",
    },

    "com.oracle.graal.hotspot" : {
      "subDir" : "graal",
      "sourceDirs" : ["src"],
      "dependencies" : [
        "jvmci:JVMCI_HOTSPOT",
        "jvmci:JVMCI_OPTIONS_PROCESSOR",
        "com.oracle.graal.replacements",
        "com.oracle.graal.runtime",
        "com.oracle.graal.code",
      ],
      "checkstyle" : "com.oracle.graal.graph",
      "annotationProcessors" : [
        "GRAAL_NODEINFO_PROCESSOR",
        "GRAAL_COMPILER_MATCH_PROCESSOR",
        "GRAAL_REPLACEMENTS_VERIFIER",
        "jvmci:JVMCI_OPTIONS_PROCESSOR",
        "jvmci:JVMCI_SERVICE_PROCESSOR",
      ],
      "javaCompliance" : "1.8",
      "workingSets" : "Graal,HotSpot",
    },

    "com.oracle.graal.hotspot.amd64" : {
      "subDir" : "graal",
      "sourceDirs" : ["src"],
      "dependencies" : [
        "com.oracle.graal.compiler.amd64",
        "com.oracle.graal.hotspot",
        "com.oracle.graal.replacements.amd64",
      ],
      "checkstyle" : "com.oracle.graal.graph",
      "annotationProcessors" : [
        "jvmci:JVMCI_SERVICE_PROCESSOR",
        "GRAAL_NODEINFO_PROCESSOR"
      ],
      "javaCompliance" : "1.8",
      "workingSets" : "Graal,HotSpot,AMD64",
    },

    "com.oracle.graal.hotspot.sparc" : {
      "subDir" : "graal",
      "sourceDirs" : ["src"],
      "dependencies" : [
        "com.oracle.graal.hotspot",
        "com.oracle.graal.compiler.sparc",
        "com.oracle.graal.replacements.sparc",
      ],
      "checkstyle" : "com.oracle.graal.graph",
      "annotationProcessors" : ["jvmci:JVMCI_SERVICE_PROCESSOR"],
      "javaCompliance" : "1.8",
      "workingSets" : "Graal,HotSpot,SPARC",
    },

    "com.oracle.graal.hotspot.test" : {
      "subDir" : "graal",
      "sourceDirs" : ["src"],
      "dependencies" : [
        "com.oracle.graal.replacements.test",
        "com.oracle.graal.hotspot",
      ],
      "annotationProcessors" : ["GRAAL_NODEINFO_PROCESSOR"],
      "checkstyle" : "com.oracle.graal.graph",
      "javaCompliance" : "1.8",
      "workingSets" : "Graal,HotSpot,Test",
    },

    "com.oracle.graal.hotspot.amd64.test" : {
      "subDir" : "graal",
      "sourceDirs" : ["src"],
      "dependencies" : [
        "com.oracle.graal.asm.amd64",
        "com.oracle.graal.hotspot.test",
      ],
      "annotationProcessors" : ["GRAAL_NODEINFO_PROCESSOR"],
      "checkstyle" : "com.oracle.graal.graph",
      "javaCompliance" : "1.8",
      "workingSets" : "Graal,HotSpot,AMD64,Test",
    },

    "com.oracle.graal.nodeinfo" : {
      "subDir" : "graal",
      "sourceDirs" : ["src"],
      "checkstyle" : "com.oracle.graal.graph",
      "javaCompliance" : "1.8",
      "workingSets" : "Graal,Graph",
    },

    "com.oracle.graal.nodeinfo.processor" : {
      "subDir" : "graal",
      "sourceDirs" : ["src"],
      "checkstyle" : "com.oracle.graal.graph",
      "dependencies" : [
        "com.oracle.graal.nodeinfo",
      ],
      "javaCompliance" : "1.8",
      "workingSets" : "Graal,Graph",
    },

    "com.oracle.graal.graph" : {
      "subDir" : "graal",
      "sourceDirs" : ["src"],
      "dependencies" : [
        "com.oracle.graal.nodeinfo",
        "com.oracle.graal.compiler.common",
        "com.oracle.graal.api.collections",
        "com.oracle.graal.api.runtime",
      ],
      "javaCompliance" : "1.8",
      "annotationProcessors" : [
        "jvmci:JVMCI_OPTIONS_PROCESSOR",
        "GRAAL_NODEINFO_PROCESSOR"
      ],
      "workingSets" : "Graal,Graph",
    },

    "com.oracle.graal.graph.test" : {
      "subDir" : "graal",
      "sourceDirs" : ["src"],
      "checkstyle" : "com.oracle.graal.graph",
      "dependencies" : [
        "mx:JUNIT",
        "com.oracle.graal.graph",
      ],
      "annotationProcessors" : ["GRAAL_NODEINFO_PROCESSOR"],
      "javaCompliance" : "1.8",
      "workingSets" : "Graal,Graph,Test",
    },

    "com.oracle.graal.asm" : {
      "subDir" : "graal",
      "sourceDirs" : ["src"],
      "dependencies" : ["jvmci:JVMCI_API"],
      "checkstyle" : "com.oracle.graal.graph",
      "javaCompliance" : "1.8",
      "workingSets" : "Graal,Assembler",
    },

    "com.oracle.graal.asm.amd64" : {
      "subDir" : "graal",
      "sourceDirs" : ["src"],
      "dependencies" : [
        "com.oracle.graal.asm",
        "jvmci:JVMCI_HOTSPOT",
      ],
      "checkstyle" : "com.oracle.graal.graph",
      "javaCompliance" : "1.8",
      "workingSets" : "Graal,Assembler,AMD64",
    },

    "com.oracle.graal.asm.sparc" : {
      "subDir" : "graal",
      "sourceDirs" : ["src"],
      "dependencies" : [
        "com.oracle.graal.asm",
        "jvmci:JVMCI_HOTSPOT",
      ],
      "checkstyle" : "com.oracle.graal.graph",
      "javaCompliance" : "1.8",
      "workingSets" : "Graal,Assembler,SPARC",
    },

    "com.oracle.graal.bytecode" : {
      "subDir" : "graal",
      "sourceDirs" : ["src"],
      "checkstyle" : "com.oracle.graal.graph",
      "javaCompliance" : "1.8",
      "workingSets" : "Graal,Java",
    },

    "com.oracle.graal.asm.test" : {
      "subDir" : "graal",
      "sourceDirs" : ["src"],
      "dependencies" : [
        "com.oracle.graal.code",
        "com.oracle.graal.test",
        "com.oracle.graal.debug",
      ],
      "checkstyle" : "com.oracle.graal.graph",
      "javaCompliance" : "1.8",
      "workingSets" : "Graal,Assembler,Test",
    },

    "com.oracle.graal.asm.amd64.test" : {
      "subDir" : "graal",
      "sourceDirs" : ["src"],
      "dependencies" : [
        "com.oracle.graal.asm.test",
        "com.oracle.graal.asm.amd64",
      ],
      "checkstyle" : "com.oracle.graal.graph",
      "javaCompliance" : "1.8",
      "workingSets" : "Graal,Assembler,AMD64,Test",
    },

    "com.oracle.graal.lir" : {
      "subDir" : "graal",
      "sourceDirs" : ["src"],
      "dependencies" : [
        "com.oracle.graal.compiler.common",
        "com.oracle.graal.asm",
      ],
      "annotationProcessors" : ["jvmci:JVMCI_OPTIONS_PROCESSOR"],
      "checkstyle" : "com.oracle.graal.graph",
      "javaCompliance" : "1.8",
      "workingSets" : "Graal,LIR",
    },

    "com.oracle.graal.lir.jtt" : {
      "subDir" : "graal",
      "sourceDirs" : ["src"],
      "dependencies" : [
        "com.oracle.graal.jtt",
      ],
      "annotationProcessors" : ["GRAAL_NODEINFO_PROCESSOR"],
      "checkstyle" : "com.oracle.graal.graph",
      "javaCompliance" : "1.8",
      "workingSets" : "Graal,LIR",
    },

    "com.oracle.graal.lir.test" : {
      "subDir" : "graal",
      "sourceDirs" : ["src"],
      "dependencies" : [
        "mx:JUNIT",
        "com.oracle.graal.lir",
      ],
      "checkstyle" : "com.oracle.graal.graph",
      "javaCompliance" : "1.8",
      "workingSets" : "Graal,LIR",
    },

    "com.oracle.graal.lir.amd64" : {
      "subDir" : "graal",
      "sourceDirs" : ["src"],
      "dependencies" : [
        "com.oracle.graal.lir",
        "com.oracle.graal.asm.amd64",
      ],
      "annotationProcessors" : ["jvmci:JVMCI_OPTIONS_PROCESSOR"],
      "checkstyle" : "com.oracle.graal.graph",
      "javaCompliance" : "1.8",
      "workingSets" : "Graal,LIR,AMD64",
    },

    "com.oracle.graal.lir.sparc" : {
      "subDir" : "graal",
      "sourceDirs" : ["src"],
      "dependencies" : [
        "com.oracle.graal.asm.sparc",
        "com.oracle.graal.lir",
      ],
      "checkstyle" : "com.oracle.graal.graph",
      "javaCompliance" : "1.8",
      "workingSets" : "Graal,LIR,SPARC",
    },

    "com.oracle.graal.word" : {
      "subDir" : "graal",
      "sourceDirs" : ["src"],
      "dependencies" : ["com.oracle.graal.nodes"],
      "checkstyle" : "com.oracle.graal.graph",
      "javaCompliance" : "1.8",
      "annotationProcessors" : ["GRAAL_NODEINFO_PROCESSOR"],
      "workingSets" : "API,Graal",
    },

    "com.oracle.graal.replacements" : {
      "subDir" : "graal",
      "sourceDirs" : ["src"],
      "dependencies" : [
        "com.oracle.graal.api.directives",
        "com.oracle.graal.java",
        "com.oracle.graal.loop",
        "com.oracle.graal.word",
      ],
      "checkstyle" : "com.oracle.graal.graph",
      "javaCompliance" : "1.8",
      "annotationProcessors" : [
        "jvmci:JVMCI_OPTIONS_PROCESSOR",
        "GRAAL_REPLACEMENTS_VERIFIER",
        "GRAAL_NODEINFO_PROCESSOR",
      ],
      "workingSets" : "Graal,Replacements",
    },

    "com.oracle.graal.replacements.amd64" : {
      "subDir" : "graal",
      "sourceDirs" : ["src"],
      "dependencies" : [
          "com.oracle.graal.replacements",
          "com.oracle.graal.lir.amd64",
          "com.oracle.graal.compiler",
          ],
      "checkstyle" : "com.oracle.graal.graph",
      "javaCompliance" : "1.8",
      "annotationProcessors" : [
        "GRAAL_NODEINFO_PROCESSOR",
      ],
      "workingSets" : "Graal,Replacements,AMD64",
    },

    "com.oracle.graal.replacements.sparc" : {
      "subDir" : "graal",
      "sourceDirs" : ["src"],
      "dependencies" : [
          "com.oracle.graal.replacements",
          "com.oracle.graal.compiler",
          ],
      "checkstyle" : "com.oracle.graal.graph",
      "javaCompliance" : "1.8",
      "workingSets" : "Graal,Replacements,SPARC",
    },

    "com.oracle.graal.replacements.test" : {
      "subDir" : "graal",
      "sourceDirs" : ["src"],
      "dependencies" : [
        "com.oracle.graal.compiler.test",
        "com.oracle.graal.replacements",
      ],
      "annotationProcessors" : ["GRAAL_NODEINFO_PROCESSOR"],
      "checkstyle" : "com.oracle.graal.graph",
      "javaCompliance" : "1.8",
      "workingSets" : "Graal,Replacements,Test",
      "jacoco" : "exclude",
    },

    "com.oracle.graal.replacements.verifier" : {
      "subDir" : "graal",
      "sourceDirs" : ["src"],
      "dependencies" : [
        "com.oracle.graal.api.replacements",
        "com.oracle.graal.graph",
      ],
      "checkstyle" : "com.oracle.graal.graph",
      "javaCompliance" : "1.8",
      "workingSets" : "Graal,Replacements",
    },

    "com.oracle.graal.nodes" : {
      "subDir" : "graal",
      "sourceDirs" : ["src"],
      "dependencies" : [
        "com.oracle.graal.graph",
        "com.oracle.graal.api.replacements",
        "com.oracle.graal.lir",
        "com.oracle.graal.bytecode",
      ],
      "checkstyle" : "com.oracle.graal.graph",
      "javaCompliance" : "1.8",
      "annotationProcessors" : [
        "GRAAL_NODEINFO_PROCESSOR",
        "GRAAL_REPLACEMENTS_VERIFIER",
      ],
      "workingSets" : "Graal,Graph",
    },

    "com.oracle.graal.nodes.test" : {
      "subDir" : "graal",
      "sourceDirs" : ["src"],
      "dependencies" : ["com.oracle.graal.compiler.test"],
      "checkstyle" : "com.oracle.graal.graph",
      "javaCompliance" : "1.8",
      "workingSets" : "Graal,Graph",
    },

    "com.oracle.graal.phases" : {
      "subDir" : "graal",
      "sourceDirs" : ["src"],
      "dependencies" : ["com.oracle.graal.nodes"],
      "annotationProcessors" : ["jvmci:JVMCI_OPTIONS_PROCESSOR"],
      "checkstyle" : "com.oracle.graal.graph",
      "javaCompliance" : "1.8",
      "workingSets" : "Graal,Phases",
    },

    "com.oracle.graal.phases.common" : {
      "subDir" : "graal",
      "sourceDirs" : ["src"],
      "dependencies" : ["com.oracle.graal.phases"],
      "annotationProcessors" : [
        "GRAAL_NODEINFO_PROCESSOR",
        "jvmci:JVMCI_OPTIONS_PROCESSOR"
      ],
      "checkstyle" : "com.oracle.graal.graph",
      "javaCompliance" : "1.8",
      "workingSets" : "Graal,Phases",
    },

    "com.oracle.graal.phases.common.test" : {
      "subDir" : "graal",
      "sourceDirs" : ["src"],
      "dependencies" : [
        "com.oracle.graal.runtime",
        "mx:JUNIT",
      ],
      "checkstyle" : "com.oracle.graal.graph",
      "javaCompliance" : "1.8",
      "workingSets" : "Graal,Test",
    },

    "com.oracle.graal.virtual" : {
      "subDir" : "graal",
      "sourceDirs" : ["src"],
      "dependencies" : ["com.oracle.graal.phases.common"],
      "annotationProcessors" : [
        "jvmci:JVMCI_OPTIONS_PROCESSOR",
        "GRAAL_NODEINFO_PROCESSOR"
      ],
      "checkstyle" : "com.oracle.graal.graph",
      "javaCompliance" : "1.8",
      "workingSets" : "Graal,Phases",
    },

    "com.oracle.graal.virtual.bench" : {
      "subDir" : "graal",
      "sourceDirs" : ["src"],
      "dependencies" : ["JMH"],
      "checkstyle" : "com.oracle.graal.graph",
      "javaCompliance" : "1.8",
      "annotationProcessors" : ["JMH"],
      "workingSets" : "Graal,Bench",
    },

    "com.oracle.graal.loop" : {
      "subDir" : "graal",
      "sourceDirs" : ["src"],
      "dependencies" : ["com.oracle.graal.phases.common"],
      "annotationProcessors" : ["jvmci:JVMCI_OPTIONS_PROCESSOR"],
      "checkstyle" : "com.oracle.graal.graph",
      "javaCompliance" : "1.8",
      "workingSets" : "Graal,Phases",
    },

    "com.oracle.graal.compiler" : {
      "subDir" : "graal",
      "sourceDirs" : ["src"],
      "dependencies" : [
        "com.oracle.graal.virtual",
        "com.oracle.graal.loop",
      ],
      "checkstyle" : "com.oracle.graal.graph",
      "javaCompliance" : "1.8",
      "annotationProcessors" : [
        "jvmci:JVMCI_SERVICE_PROCESSOR",
        "jvmci:JVMCI_OPTIONS_PROCESSOR",
      ],
      "workingSets" : "Graal",
    },

    "com.oracle.graal.compiler.match.processor" : {
      "subDir" : "graal",
      "sourceDirs" : ["src"],
      "dependencies" : [
        "com.oracle.graal.compiler",
      ],
      "checkstyle" : "com.oracle.graal.graph",
      "javaCompliance" : "1.8",
      "workingSets" : "Graal,Codegen",
    },

    "com.oracle.graal.compiler.amd64" : {
      "subDir" : "graal",
      "sourceDirs" : ["src"],
      "dependencies" : [
        "com.oracle.graal.compiler",
        "com.oracle.graal.lir.amd64",
        "com.oracle.graal.java",
      ],
      "checkstyle" : "com.oracle.graal.graph",
      "annotationProcessors" : [
        "GRAAL_NODEINFO_PROCESSOR",
        "GRAAL_COMPILER_MATCH_PROCESSOR"
      ],
      "javaCompliance" : "1.8",
      "workingSets" : "Graal,AMD64",
    },

    "com.oracle.graal.compiler.amd64.test" : {
      "subDir" : "graal",
      "sourceDirs" : ["src"],
      "dependencies" : [
        "com.oracle.graal.lir.jtt",
        "jvmci:JVMCI_HOTSPOT"
      ],
      "checkstyle" : "com.oracle.graal.graph",
      "javaCompliance" : "1.8",
      "workingSets" : "Graal,AMD64,Test",
    },

    "com.oracle.graal.compiler.sparc" : {
      "subDir" : "graal",
      "sourceDirs" : ["src"],
      "dependencies" : [
        "com.oracle.graal.compiler",
        "com.oracle.graal.lir.sparc"
      ],
      "checkstyle" : "com.oracle.graal.graph",
      "annotationProcessors" : [
        "GRAAL_NODEINFO_PROCESSOR",
        "GRAAL_COMPILER_MATCH_PROCESSOR"
      ],
      "javaCompliance" : "1.8",
      "workingSets" : "Graal,SPARC",
    },

    "com.oracle.graal.compiler.sparc.test" : {
      "subDir" : "graal",
      "sourceDirs" : ["src"],
      "dependencies" : [
        "com.oracle.graal.compiler.test",
        "jvmci:JVMCI_HOTSPOT"
      ],
      "checkstyle" : "com.oracle.graal.graph",
      "javaCompliance" : "1.8",
      "workingSets" : "Graal,SPARC,Test",
    },

    "com.oracle.graal.runtime" : {
      "subDir" : "graal",
      "sourceDirs" : ["src"],
      "dependencies" : ["com.oracle.graal.compiler"],
      "checkstyle" : "com.oracle.graal.graph",
      "javaCompliance" : "1.8",
      "workingSets" : "Graal",
    },

    "com.oracle.graal.java" : {
      "subDir" : "graal",
      "sourceDirs" : ["src"],
      "dependencies" : [
        "com.oracle.graal.phases",
        "com.oracle.graal.graphbuilderconf",
      ],
      "annotationProcessors" : ["jvmci:JVMCI_OPTIONS_PROCESSOR"],
      "checkstyle" : "com.oracle.graal.graph",
      "javaCompliance" : "1.8",
      "workingSets" : "Graal,Java",
    },

    "com.oracle.graal.graphbuilderconf" : {
      "subDir" : "graal",
      "sourceDirs" : ["src"],
      "dependencies" : [
        "com.oracle.graal.nodes",
      ],
      "checkstyle" : "com.oracle.graal.graph",
      "javaCompliance" : "1.8",
      "workingSets" : "Graal,Java",
    },

    "com.oracle.graal.compiler.common" : {
      "subDir" : "graal",
      "sourceDirs" : ["src"],
      "dependencies" : [
<<<<<<< HEAD
        "jvmci:JVMCI_API",
=======
        "jdk.internal.jvmci.common",
        "com.oracle.graal.debug",
>>>>>>> bdee6d30
      ],
      "annotationProcessors" : ["jvmci:JVMCI_OPTIONS_PROCESSOR"],
      "checkstyle" : "com.oracle.graal.graph",
      "javaCompliance" : "1.8",
      "workingSets" : "Graal,Java",
    },

    "com.oracle.graal.printer" : {
      "subDir" : "graal",
      "sourceDirs" : ["src"],
      "dependencies" : [
        "com.oracle.graal.code",
        "com.oracle.graal.java",
        "com.oracle.graal.compiler",
      ],
      "annotationProcessors" : [
        "jvmci:JVMCI_OPTIONS_PROCESSOR",
        "jvmci:JVMCI_SERVICE_PROCESSOR"
      ],
      "checkstyle" : "com.oracle.graal.graph",
      "javaCompliance" : "1.8",
      "workingSets" : "Graal,Graph",
    },

    "com.oracle.graal.test" : {
      "subDir" : "graal",
      "sourceDirs" : ["src"],
      "dependencies" : [
        "mx:JUNIT",
      ],
      "checkstyle" : "com.oracle.graal.graph",
      "javaCompliance" : "1.8",
      "workingSets" : "Graal,Test",
    },

    "com.oracle.graal.compiler.test" : {
      "subDir" : "graal",
      "sourceDirs" : ["src"],
      "dependencies" : [
        "com.oracle.graal.api.directives",
        "com.oracle.graal.java",
        "com.oracle.graal.test",
        "com.oracle.graal.runtime",
        "com.oracle.graal.graph.test",
        "JAVA_ALLOCATION_INSTRUMENTER",
      ],
      "annotationProcessors" : ["GRAAL_NODEINFO_PROCESSOR"],
      "checkstyle" : "com.oracle.graal.graph",
      "javaCompliance" : "1.8",
      "workingSets" : "Graal,Test",
      "jacoco" : "exclude",
    },

    "com.oracle.graal.jtt" : {
      "subDir" : "graal",
      "sourceDirs" : ["src"],
      "dependencies" : [
        "com.oracle.graal.compiler.test",
      ],
      "checkstyle" : "com.oracle.graal.graph",
      "javaCompliance" : "1.8",
      "workingSets" : "Graal,Test",
      "jacoco" : "exclude",
    },

    # ------------- GraalTruffle -------------

    "com.oracle.graal.truffle" : {
      "subDir" : "graal",
      "sourceDirs" : ["src"],
      "dependencies" : [
        "truffle:TRUFFLE",
        "com.oracle.graal.runtime",
        "com.oracle.graal.replacements",
      ],
      "checkstyle" : "com.oracle.graal.graph",
      "annotationProcessors" : [
        "GRAAL_NODEINFO_PROCESSOR",
        "GRAAL_REPLACEMENTS_VERIFIER",
        "jvmci:JVMCI_OPTIONS_PROCESSOR",
        "jvmci:JVMCI_SERVICE_PROCESSOR",
        "truffle:TRUFFLE_DSL_PROCESSOR",
      ],
      "javaCompliance" : "1.8",
      "workingSets" : "Graal,Truffle",
      "jacoco" : "exclude",
    },

    "com.oracle.graal.truffle.test" : {
      "subDir" : "graal",
      "sourceDirs" : ["src"],
      "dependencies" : [
        "com.oracle.graal.truffle",
        "com.oracle.graal.compiler.test",
        "truffle:TRUFFLE_SL",
      ],
      "annotationProcessors" : [
        "GRAAL_NODEINFO_PROCESSOR",
        "truffle:TRUFFLE_DSL_PROCESSOR"
      ],
      "checkstyle" : "com.oracle.graal.graph",
      "javaCompliance" : "1.8",
      "workingSets" : "Graal,Truffle,Test",
      "jacoco" : "exclude",
    },

    "com.oracle.graal.truffle.hotspot" : {
      "subDir" : "graal",
      "sourceDirs" : ["src"],
      "dependencies" : [
        "com.oracle.graal.truffle",
        "com.oracle.graal.hotspot",
        "com.oracle.nfi",
      ],
      "checkstyle" : "com.oracle.graal.graph",
      "javaCompliance" : "1.8",
      "annotationProcessors" : ["jvmci:JVMCI_SERVICE_PROCESSOR"],
      "workingSets" : "Graal,Truffle",
    },

    "com.oracle.graal.truffle.hotspot.amd64" : {
      "subDir" : "graal",
      "sourceDirs" : ["src"],
      "dependencies" : [
        "com.oracle.graal.truffle.hotspot",
        "com.oracle.graal.hotspot.amd64",
      ],
      "checkstyle" : "com.oracle.graal.graph",
      "javaCompliance" : "1.8",
      "annotationProcessors" : [
        "jvmci:JVMCI_SERVICE_PROCESSOR",
      ],
      "workingSets" : "Graal,Truffle",
    },

    "com.oracle.graal.truffle.hotspot.sparc" : {
      "subDir" : "graal",
      "sourceDirs" : ["src"],
      "dependencies" : [
        "com.oracle.graal.truffle.hotspot",
        "com.oracle.graal.asm.sparc",
      ],
      "checkstyle" : "com.oracle.graal.graph",
      "javaCompliance" : "1.8",
      "annotationProcessors" : ["jvmci:JVMCI_SERVICE_PROCESSOR"],
      "workingSets" : "Graal,Truffle,SPARC",
    }
  },

  "distributions" : {

    # ------------- Distributions -------------

    "GRAAL_NODEINFO" : {
      "path" : "build/graal-nodeinfo.jar",
      "subDir" : "graal",
      "sourcesPath" : "build/graal-nodeinfo.src.zip",
      "dependencies" : [
        "com.oracle.graal.nodeinfo",
      ],
    },

    "GRAAL_API" : {
      "path" : "build/graal-api.jar",
      "subDir" : "graal",
      "sourcesPath" : "build/graal-api.src.zip",
      "dependencies" : [
        "com.oracle.graal.api.replacements",
        "com.oracle.graal.graph",
      ],
      "distDependencies" : [
        "jvmci:JVMCI_API",
        "GRAAL_NODEINFO",
      ],
    },

    "GRAAL_COMPILER" : {
      "path" : "build/graal-compiler.jar",
      "subDir" : "graal",
      "sourcesPath" : "build/graal-compiler.src.zip",
      "dependencies" : [
        "com.oracle.graal.compiler",
      ],
      "distDependencies" : [
        "GRAAL_API",
      ],
    },

    "GRAAL" : {
      "path" : "build/graal.jar",
      "subDir" : "graal",
      "sourcesPath" : "build/graal.src.zip",
      "dependencies" : [
        "com.oracle.graal.hotspot.amd64",
        "com.oracle.graal.hotspot.sparc",
        "com.oracle.graal.hotspot",
        "com.oracle.graal.printer",
      ],
      "distDependencies" : [
        "jvmci:JVMCI_HOTSPOT",
        "jvmci:JVMCI_OPTIONS_PROCESSOR",
        "GRAAL_COMPILER",
      ],
    },

    "GRAAL_TEST" : {
      "path" : "build/graal-test.jar",
      "subDir" : "graal",
      "sourcesPath" : "build/graal-test.src.zip",
      "dependencies" : [
        "com.oracle.graal.api.test",
        "com.oracle.graal.api.directives.test",
        "com.oracle.graal.asm.amd64.test",
        "com.oracle.graal.compiler.amd64.test",
        "com.oracle.graal.compiler.sparc.test",
        "com.oracle.graal.hotspot.amd64.test",
        "com.oracle.graal.jtt",
        "com.oracle.graal.lir.jtt",
        "com.oracle.graal.lir.test",
        "com.oracle.graal.nodes.test",
        "com.oracle.graal.phases.common.test",
      ],
      "distDependencies" : [
        "GRAAL",
        "jvmci:JVMCI_HOTSPOT",
      ],
    },

    "GRAAL_TRUFFLE" : {
      "path" : "build/graal-truffle.jar",
      "subDir" : "graal",
      "sourcesPath" : "build/graal-truffle.src.zip",
      "dependencies" : [
        "com.oracle.graal.truffle",
        "com.oracle.graal.truffle.hotspot.amd64",
        "com.oracle.graal.truffle.hotspot.sparc"
      ],
      "distDependencies" : [
        "GRAAL",
        "truffle:TRUFFLE",
      ],
    },

    "GRAAL_TRUFFLE_TEST" : {
      "path" : "build/graal-truffle-test.jar",
      "subDir" : "graal",
      "sourcesPath" : "build/graal-truffle-test.src.zip",
      "dependencies" : [
        "com.oracle.graal.truffle.test"
      ],
      "distDependencies" : [
        "GRAAL_TEST",
        "GRAAL_TRUFFLE",
        "truffle:TRUFFLE_SL",
      ],
    },

    "GRAAL_NODEINFO_PROCESSOR" : {
      "path" : "build/graal-nodeinfo-processor.jar",
      "subDir" : "graal",
      "sourcesPath" : "build/graal-nodeinfo-processor.src.zip",
      "dependencies" : ["com.oracle.graal.nodeinfo.processor"],
      "distDependencies" : [
        "GRAAL_NODEINFO",
      ],
    },

    "GRAAL_REPLACEMENTS_VERIFIER" : {
      "path" : "build/graal-replacements-verifier.jar",
      "subDir" : "graal",
      "sourcesPath" : "build/graal-replacements-verifier.src.zip",
      "dependencies" : ["com.oracle.graal.replacements.verifier"],
      "distDependencies" : [
        "GRAAL_API",
      ],
    },

    "GRAAL_COMPILER_MATCH_PROCESSOR" : {
      "path" : "build/graal-compiler-match-processor.jar",
      "subDir" : "graal",
      "sourcesPath" : "build/graal-compiler-match-processor.src.zip",
      "dependencies" : ["com.oracle.graal.compiler.match.processor"],
      "distDependencies" : [
        "GRAAL_COMPILER",
      ]
    },
  },
}<|MERGE_RESOLUTION|>--- conflicted
+++ resolved
@@ -6,7 +6,7 @@
     "suites": [
             {
                "name" : "jvmci",
-               "version" : "8217ef77a80a64b8b773ba1a91363dbeb3d782e6",
+               "version" : "528eeeca785ef0ed43138966bc0a301707fbf5d7",
                "urls" : [
                     {"url" : "https://lafo.ssw.uni-linz.ac.at/hg/graal-jvmci-8", "kind" : "hg"},
                     {"url" : "http://lafo.ssw.uni-linz.ac.at/nexus/content/repositories/snapshots", "kind" : "binary"},
@@ -83,27 +83,18 @@
       "javaCompliance" : "1.7",
     },
 
-<<<<<<< HEAD
     # ------------- Graal -------------
-=======
->>>>>>> bdee6d30
 
     "com.oracle.graal.debug" : {
       "subDir" : "graal",
       "sourceDirs" : ["src"],
       "checkstyle" : "com.oracle.graal.graph",
       "dependencies" : [
-<<<<<<< HEAD
         "jvmci:JVMCI_API",
-=======
-        "jdk.internal.jvmci.service",
-        "jdk.internal.jvmci.options",
-        "jdk.internal.jvmci.code",
->>>>>>> bdee6d30
       ],
       "annotationProcessors" : ["jvmci:JVMCI_OPTIONS_PROCESSOR"],
       "javaCompliance" : "1.8",
-      "workingSets" : "Graal,Debug",
+      "workingSets" : "JVMCI,Debug",
     },
 
     "com.oracle.graal.debug.test" : {
@@ -115,178 +106,9 @@
       ],
       "checkstyle" : "com.oracle.graal.graph",
       "javaCompliance" : "1.8",
-      "workingSets" : "Graal,Debug,Test",
-    },
-
-<<<<<<< HEAD
-=======
-    "jdk.internal.jvmci.options" : {
-      "subDir" : "jvmci",
-      "sourceDirs" : ["src"],
-      "checkstyle" : "com.oracle.graal.graph",
-      "javaCompliance" : "1.8",
-      "workingSets" : "JVMCI",
-    },
-
-    "jdk.internal.jvmci.compiler" : {
-      "subDir" : "jvmci",
-      "sourceDirs" : ["src"],
-      "dependencies" : [
-        "jdk.internal.jvmci.options",
-        "jdk.internal.jvmci.code",
-      ],
-      "checkstyle" : "com.oracle.graal.graph",
-      "annotationProcessors" : ["jdk.internal.jvmci.options.processor"],
-      "javaCompliance" : "1.8",
-      "workingSets" : "JVMCI",
-    },
-
-    "jdk.internal.jvmci.options.processor" : {
-      "subDir" : "jvmci",
-      "sourceDirs" : ["src"],
-      "dependencies" : [
-        "jdk.internal.jvmci.options",
-      ],
-      "checkstyle" : "com.oracle.graal.graph",
-      "javaCompliance" : "1.8",
-      "workingSets" : "JVMCI,Codegen",
-    },
-
-    "jdk.internal.jvmci.options.test" : {
-      "subDir" : "jvmci",
-      "sourceDirs" : ["src"],
-      "dependencies" : [
-        "jdk.internal.jvmci.options",
-        "JUNIT",
-      ],
-      "checkstyle" : "com.oracle.graal.graph",
-      "annotationProcessors" : ["jdk.internal.jvmci.options.processor"],
-      "javaCompliance" : "1.8",
-      "workingSets" : "JVMCI",
-    },
-
-    # ------------- JVMCI:HotSpot -------------
-
-    "jdk.internal.jvmci.amd64" : {
-      "subDir" : "jvmci",
-      "sourceDirs" : ["src"],
-      "dependencies" : ["jdk.internal.jvmci.code"],
-      "checkstyle" : "com.oracle.graal.graph",
-      "javaCompliance" : "1.8",
-      "workingSets" : "JVMCI,AMD64",
-    },
-
-    "jdk.internal.jvmci.sparc" : {
-      "subDir" : "jvmci",
-      "sourceDirs" : ["src"],
-      "dependencies" : ["jdk.internal.jvmci.code"],
-      "checkstyle" : "com.oracle.graal.graph",
-      "javaCompliance" : "1.8",
-      "workingSets" : "JVMCI,SPARC",
-    },
-
-    "jdk.internal.jvmci.hotspot" : {
-      "subDir" : "jvmci",
-      "sourceDirs" : ["src"],
-      "dependencies" : [
-        "jdk.internal.jvmci.hotspotvmconfig",
-        "jdk.internal.jvmci.runtime",
-        "jdk.internal.jvmci.common",
-        "jdk.internal.jvmci.options",
-        "jdk.internal.jvmci.service",
-        "jdk.internal.jvmci.runtime",
-      ],
-      "annotationProcessors" : [
-        "jdk.internal.jvmci.hotspotvmconfig.processor",
-        "jdk.internal.jvmci.options.processor",
-        "jdk.internal.jvmci.service.processor",
-      ],
-      "checkstyle" : "com.oracle.graal.graph",
-      "javaCompliance" : "1.8",
-      "workingSets" : "JVMCI",
-    },
-
-    "jdk.internal.jvmci.hotspotvmconfig" : {
-      "subDir" : "jvmci",
-      "sourceDirs" : ["src"],
-      "checkstyle" : "com.oracle.graal.graph",
-      "javaCompliance" : "1.8",
-      "workingSets" : "JVMCI,HotSpot",
-    },
-
-    "jdk.internal.jvmci.hotspotvmconfig.processor" : {
-      "subDir" : "jvmci",
-      "sourceDirs" : ["src"],
-      "dependencies" : ["jdk.internal.jvmci.hotspotvmconfig", "jdk.internal.jvmci.common"],
-      "checkstyle" : "com.oracle.graal.graph",
-      "javaCompliance" : "1.8",
-      "workingSets" : "JVMCI,HotSpot,Codegen",
-    },
-
-    "jdk.internal.jvmci.hotspot.amd64" : {
-      "subDir" : "jvmci",
-      "sourceDirs" : ["src"],
-      "dependencies" : [
-        "jdk.internal.jvmci.amd64",
-        "jdk.internal.jvmci.hotspot",
-      ],
-      "checkstyle" : "com.oracle.graal.graph",
-      "annotationProcessors" : ["jdk.internal.jvmci.service.processor"],
-      "javaCompliance" : "1.8",
-      "workingSets" : "JVMCI,HotSpot,AMD64",
-    },
-
-    "jdk.internal.jvmci.hotspot.sparc" : {
-      "subDir" : "jvmci",
-      "sourceDirs" : ["src"],
-      "dependencies" : [
-        "jdk.internal.jvmci.sparc",
-        "jdk.internal.jvmci.hotspot",
-      ],
-      "checkstyle" : "com.oracle.graal.graph",
-      "annotationProcessors" : ["jdk.internal.jvmci.service.processor"],
-      "javaCompliance" : "1.8",
-      "workingSets" : "JVMCI,HotSpot,SPARC",
-    },
-
-    "jdk.internal.jvmci.hotspot.jfr" : {
-      "subDir" : "jvmci",
-      "sourceDirs" : ["src"],
-      "dependencies" : [
-        "jdk.internal.jvmci.hotspot",
-        "JFR",
-      ],
-      "checkstyle" : "com.oracle.graal.graph",
-      "annotationProcessors" : ["jdk.internal.jvmci.service.processor"],
-      "javaCompliance" : "1.8",
-      "profile" : "",
-      "workingSets" : "JVMCI,HotSpot",
-    },
-
-    # ------------- NFI -------------
-
-    "com.oracle.nfi" : {
-      "subDir" : "graal",
-      "sourceDirs" : ["src"],
-      "checkstyle" : "com.oracle.graal.graph",
-      "javaCompliance" : "1.7",
-    },
-
-    "com.oracle.nfi.test" : {
-      "subDir" : "graal",
-      "sourceDirs" : ["test"],
-      "dependencies" : [
-        "com.oracle.nfi",
-        "jdk.internal.jvmci.common",
-        "JUNIT",
-      ],
-      "checkstyle" : "com.oracle.graal.graph",
-      "javaCompliance" : "1.7",
-    },
-
-    # ------------- Graal -------------
-
->>>>>>> bdee6d30
+      "workingSets" : "JVMCI,Debug,Test",
+    },
+
     "com.oracle.graal.code" : {
       "subDir" : "graal",
       "sourceDirs" : ["src"],
@@ -914,12 +736,7 @@
       "subDir" : "graal",
       "sourceDirs" : ["src"],
       "dependencies" : [
-<<<<<<< HEAD
-        "jvmci:JVMCI_API",
-=======
-        "jdk.internal.jvmci.common",
         "com.oracle.graal.debug",
->>>>>>> bdee6d30
       ],
       "annotationProcessors" : ["jvmci:JVMCI_OPTIONS_PROCESSOR"],
       "checkstyle" : "com.oracle.graal.graph",
