![Sulong Logo](https://raw.githubusercontent.com/mrigger/sulong-logos/master/sulong_black_with_text_transparent_300x185.png)

Sulong is a high-performance LLVM bitcode interpreter built on the
GraalVM by [Oracle Labs](https://labs.oracle.com).

Sulong is written in Java and uses the Truffle language implementation
framework and Graal as a dynamic compiler.

With Sulong you can execute C/C++, Fortran, and other programming languages
that can be transformed to LLVM bitcode on GraalVM. To execute a program,
you have to compile the program to LLVM bitcode by a LLVM front end such
as `clang`.

GraalVM
-------

Sulong is part of the [GraalVM](http://www.graalvm.org).
GraalVM supports Linux or Mac OS X on x86 64-bit systems.

1. Download the [GraalVM](http://www.graalvm.org/downloads/) binaries.
2. Extract the archive to your file system.
3. Add the GraalVM `/bin` folder to your `PATH` environment variable.

To run programs in LLVM bitcode format on GraalVM, use:

    lli [LLI Options] [GraalVM Options] [Polyglot Options] file.bc [program args]

Where `file.bc` is a single program source file in LLVM bitcode format.
GraalVM executes the LLVM bitcode using Sulong as an interpreter.
Note: LLVM bitcode is platform dependent. The program must be compiled to
bitcode for the appropriate platform.

#### LLI Options

- `-L <path>` sets a path where lli searches for libraries. You can specify `-L`
multiple times.

- `--lib <libraries>` adds external library sources (e.g. `--lib /path/to/libexample.so`
or `--lib /path/to/example.bc`). These library sources are precompiled native libraries
or bitcode files. You can specify `--lib` multiple times. *Note:* You must specify
the library `example` with `--lib /path/to/libexample.so` as opposed to common linker
`-l` options.

#### GraalVM Options

- `--jvm` executes the application in JVM mode instead of executing the
GraalVM native image.

- `--vm.<option>` passes VM options to GraalVM.
List available JVM options with `--help:vm`.

- `--vm.Dgraal.<property>=<value>` passes settings to the GraalVM compiler.
For example, `--vm.Dgraal.DumpOnError=true` sends the compiler intermediate
representation (IR) to dump handlers if errors occur.

#### Polyglot Options

- `--polyglot` enables you to interoperate with other programming languages.

- `--<languageID>.<property>=<value>` passes properties to guest languages
through the Graal Polyglot SDK.

#### Compiling to LLVM bitcode format

GraalVM can execute C/C++, Fortran, and other programs that can be compiled to
LLVM bitcode. As a first step, you have to compile the program to LLVM bitcode
using an LLVM frontend such as `clang`. C/C++ code can be compiled to LLVM
bitcode using `clang` with the `-emit-llvm` option.

Let's compile `test.c`

```c
#include <stdio.h>

int main() {
  printf("Hello from Sulong!");
  return 0;
}
```

to an LLVM bitcode file `test.bc`.

    clang -O1 -c -emit-llvm -o test.bc test.c

You can then run `test.bc` on GraalVM as follows:

    lli test.bc

Note the `-O1` flag in the compile command. Compiling without optimizations is
not recommended with Sulong. In particular, cross-language interoperability
with Java or another Truffle language will not work when the bitcode is
compiled without optimizations.

##### Compiling C++

You need to add `-stdlib=libc++` when compiling C++ code in order to use
the right standard library.

    clang++ -O1 -c -emit-llvm -stdlib=libc++ -o test.bc test.cpp

Build Dependencies
------------------

Sulong is mostly implemented in Java. However, parts of Sulong are
implemented in C/C++ and will be compiled to a shared library or a bitcode
file. For a successful build you need to have LLVM (incl. `CLANG` and `OPT`
tool) in one of the supported versions (v3.8 - v7.0) installed. For best
experience we suggest to install either LLVM 4 or LLVM 6.

#### Linux
On a Linux-based operating system you can usually use its included package
manager to install a supported version. Note, however, that the LLVM that
is shipped with MacOS does not contain the `opt` tool, which a Sulong
build needs. On MacOS, we recommend installing LLVM via `homebrew` and
appending the bin path to the `PATH`.

#### MacOS
To install Clang and LLVM 4 on MacOS using `homebrew`, you can use the
following commands:

```bash
brew install llvm@4
export PATH="/usr/local/opt/llvm@4/bin:$PATH"
```

On macOS Mojave 10.14 and later, you may run into a build error like
this:
```
Building com.oracle.truffle.llvm.libraries.bitcode with GNU Make... [rebuild needed by GNU Make]
../graal/sulong/projects/com.oracle.truffle.llvm.libraries.bitcode/src/abort.c:30:10: fatal error: 'stdio.h' file not found
#include <stdio.h>
         ^~~~~~~~~
1 error generated.
make: *** [bin/abort.noopt.bc] Error 1

Building com.oracle.truffle.llvm.libraries.bitcode with GNU Make failed
1 build tasks failed
```

In this case, please install the macOS SDK headers with the following
commands:

```bash
xcode-select --install
open /Library/Developer/CommandLineTools/Packages/macOS_SDK_headers_for_macOS_10.14.pkg
```

Runtime Dependencies
--------------------

LLVM is only needed for compiling the bitcode files. For running compiled
bitcode files, there are no special runtime dependencies, but additional
libraries might be needed if the user code has external dependencies.

In particular, for running C++ code, you need libc++ (the C++ standard
library from the LLVM project).

How to get started?
-------------------

First create a new directory, which will contain the needed GraalVM
projects:

    mkdir sulong-dev && cd sulong-dev

Then, download mx, which is the build tool used by Sulong:

    git clone https://github.com/graalvm/mx
    export PATH=$PWD/mx:$PATH

Next, use git to clone the Sulong project and its dependencies:

    git clone https://github.com/oracle/graal

Next, you need to download a recent
<<<<<<< HEAD
[JVMCI-enabled JDK8](https://github.com/graalvm/openjdk8-jvmci-builder/releases).
Extract it inside the `sulong-dev` directory:

    tar -zxf openjdk1.8.0_202-jvmci-0.59-linux-amd64.tar.gz

Set `JAVA_HOME` to point to the extracted JDK from above:

    echo JAVA_HOME=`pwd`/openjdk1.8.0_202-jvmci-0.59 > graal/sulong/mx.sulong/env
=======
[JVMCI-enabled JDK 8](http://www.oracle.com/technetwork/oracle-labs/program-languages/downloads/index.html).
Extract it inside the `sulong-dev` directory:

    tar -zxf oraclejdk-8u212-jvmci-20-b01-linux-amd64.tar.gz

Set `JAVA_HOME` to point to the extracted JDK from above:

    echo JAVA_HOME=`pwd`/oraclejdk1.8.0_212-jvmci-20-b01 > graal/sulong/mx.sulong/env
>>>>>>> eba76a40

Sulong partially consists of C/C++ code that is compiled using `make`. To speed
up the build process you can edit the `MAKEFLAGS` environment variable:

    echo MAKEFLAGS=-j9 >> graal/sulong/mx.sulong/env

Finally, build the project:

    cd graal/sulong && mx build

The first build will take some time because `mx` has not only to build Sulong,
but also its dependencies and primary testsuite.

Now, Sulong is ready to start. You can for example compile a C file named
`test.c` (see further below) with clang and then use Sulong to execute it:

    clang -c -emit-llvm -o test.bc test.c
    mx lli test.bc

For best experience we suggest to use clang 4.0 or 6.0, though all versions between
3.8 and 7.0 should also work. Additionally, if you compile with the `-g` option
Sulong can provide source-file information in stacktraces.

You can specify additional libraries to load with the `-Dpolyglot.llvm.libraries`
option. These can be precompiled libraries (\*.so / \*.dylib) as well as LLVM bitcode
files. The `-Dpolyglot.llvm.libraryPath` option can be used to amend the search
path for the specifed libraries with a relative path. Both options can be given
multiple arguments separated by `:`.

    mx lli -Dpolyglot.llvm.libraryPath=lib -Dpolyglot.llvm.libraries=liba.so test.bc

#### Running with the GraalVM compiler

In contrast to GraalVM, `mx lli` will by default  *not* optimize your program.
If you are interested in high performance, you might want to import the Graal
compiler. To do so, first ensure that the compiler is built:

    mx --dynamicimport /compiler build

Once the compiler is ready

    mx --dynamicimport /compiler --jdk jvmci lli test.bc

#### IDE Setup

If you want to use the project from within Eclipse, use the following
command to generate the Eclipse project files (there is also mx ideinit
for other IDEs):

    mx eclipseinit

If you want to use the project from within Intellij Idea, use the following
command instead:

    mx intellijinit

Since Sulong's configuration files for `mx` consist of Python code, you will
probably want to install the [Python Language Support Plugin](https://plugins.jetbrains.com/plugin/631-python).

You can also develop Sulong in Netbeans. The following command will generate the
project files and print instructions on how to import them into the IDE:

    mx netbeansinit

If you want to inspect the command line that `mx` generates for a `mx`
command you can use the `-v` flag.

From where does the project name originate?
-------------------------------------------

Sulong is the romanization of the Chinese term "速龙" (Velocisaurus).
The first character translates as fast, rapid or quick, while the second
character means dragon. A literal translation of the name giving Chinese
term is thus "fast dragon". The name relates to the
[LLVM logo](http://llvm.org/Logo.html) which is a dragon (more
specifically a wyvern), and is also in line with the LLVM Dragonegg
project.

What is LLVM?
-------------

LLVM is an umbrella project for a modular and reusable compiler
infrastructure written in C++. It includes a compiler frontend `clang`
for compiling C, C++, Objective C and Objective C++ to LLVM bitcode IR.
Many of the other tools such as the optimizer `opt`, assembler,
linker, and back-ends then operate on the LLVM bitcode, to finally produce
machine code. LLVM envisions that transformations and analyses can be
applied during compile-time, link-time, runtime, and offline.

What is Truffle?
----------------

[Truffle](https://github.com/oracle/graal/tree/master/truffle) is a language
implementation framework written in Java. It allows language designers
to implement a (guest) language as an Abstract Syntax Tree (AST)
interpreter. Additionally, Truffle provides many language independent
facilities to the host language such as profiling, debugging, and
language interoperability. When a Truffle AST is executed often and then
dynamically compiled with Graal, Graal can exploit its knowledge about the
Truffle framework and produce efficient machine code.

Further Information
-------------------

The logo was designed by
[Valentina Caruso](https://www.behance.net/volantina-).

Sulong is developed in a research collaboration with
[Johannes Kepler University, Linz](http://www.ssw.jku.at).<|MERGE_RESOLUTION|>--- conflicted
+++ resolved
@@ -173,25 +173,14 @@
     git clone https://github.com/oracle/graal
 
 Next, you need to download a recent
-<<<<<<< HEAD
-[JVMCI-enabled JDK8](https://github.com/graalvm/openjdk8-jvmci-builder/releases).
+[JVMCI-enabled JDK 8](https://www.oracle.com/technetwork/graalvm/downloads/index.html).
 Extract it inside the `sulong-dev` directory:
 
-    tar -zxf openjdk1.8.0_202-jvmci-0.59-linux-amd64.tar.gz
+    tar -zxf oraclejdk-8u212-jvmci-20-b01-linux-amd64.tar.gz
 
 Set `JAVA_HOME` to point to the extracted JDK from above:
 
-    echo JAVA_HOME=`pwd`/openjdk1.8.0_202-jvmci-0.59 > graal/sulong/mx.sulong/env
-=======
-[JVMCI-enabled JDK 8](http://www.oracle.com/technetwork/oracle-labs/program-languages/downloads/index.html).
-Extract it inside the `sulong-dev` directory:
-
-    tar -zxf oraclejdk-8u212-jvmci-20-b01-linux-amd64.tar.gz
-
-Set `JAVA_HOME` to point to the extracted JDK from above:
-
     echo JAVA_HOME=`pwd`/oraclejdk1.8.0_212-jvmci-20-b01 > graal/sulong/mx.sulong/env
->>>>>>> eba76a40
 
 Sulong partially consists of C/C++ code that is compiled using `make`. To speed
 up the build process you can edit the `MAKEFLAGS` environment variable:
