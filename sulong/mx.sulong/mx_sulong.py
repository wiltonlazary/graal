#
# Copyright (c) 2016, 2019, Oracle and/or its affiliates.
#
# All rights reserved.
#
# Redistribution and use in source and binary forms, with or without modification, are
# permitted provided that the following conditions are met:
#
# 1. Redistributions of source code must retain the above copyright notice, this list of
# conditions and the following disclaimer.
#
# 2. Redistributions in binary form must reproduce the above copyright notice, this list of
# conditions and the following disclaimer in the documentation and/or other materials provided
# with the distribution.
#
# 3. Neither the name of the copyright holder nor the names of its contributors may be used to
# endorse or promote products derived from this software without specific prior written
# permission.
#
# THIS SOFTWARE IS PROVIDED BY THE COPYRIGHT HOLDERS AND CONTRIBUTORS "AS IS" AND ANY EXPRESS
# OR IMPLIED WARRANTIES, INCLUDING, BUT NOT LIMITED TO, THE IMPLIED WARRANTIES OF
# MERCHANTABILITY AND FITNESS FOR A PARTICULAR PURPOSE ARE DISCLAIMED. IN NO EVENT SHALL THE
# COPYRIGHT HOLDER OR CONTRIBUTORS BE LIABLE FOR ANY DIRECT, INDIRECT, INCIDENTAL, SPECIAL,
# EXEMPLARY, OR CONSEQUENTIAL DAMAGES (INCLUDING, BUT NOT LIMITED TO, PROCUREMENT OF SUBSTITUTE
# GOODS OR SERVICES; LOSS OF USE, DATA, OR PROFITS; OR BUSINESS INTERRUPTION) HOWEVER CAUSED
# AND ON ANY THEORY OF LIABILITY, WHETHER IN CONTRACT, STRICT LIABILITY, OR TORT (INCLUDING
# NEGLIGENCE OR OTHERWISE) ARISING IN ANY WAY OUT OF THE USE OF THIS SOFTWARE, EVEN IF ADVISED
# OF THE POSSIBILITY OF SUCH DAMAGE.
#
import sys
import tarfile
import os
import pipes
import tempfile
from os.path import join, exists, basename
import shutil
import subprocess
from argparse import ArgumentParser

import mx
import mx_gate
import mx_subst
import mx_sdk_vm
import re
import mx_benchmark
import mx_sulong_benchmarks
import mx_buildtools

from mx_gate import Task, add_gate_runner, add_gate_argument

import mx_testsuites

# re-export SulongTestSuite class so it can be used from suite.py
from mx_testsuites import SulongTestSuite #pylint: disable=unused-import
from mx_testsuites import GeneratedTestSuite #pylint: disable=unused-import
from mx_testsuites import ExternalTestSuite #pylint: disable=unused-import

if sys.version_info[0] < 3:
    def _decode(x):
        return x
else:
    def _decode(x):
        return x.decode()

_suite = mx.suite('sulong')
_mx = join(_suite.dir, "mx.sulong")
_root = join(_suite.dir, "projects")
_testDir = join(_suite.dir, "tests")
_toolDir = join(_suite.dir, "cache", "tools")
_clangPath = join(_toolDir, "llvm", "bin", "clang")



# the supported GCC versions (see dragonegg.llvm.org)
supportedGCCVersions = [
    '4.6',
    '4.5',
    '4.7'
]

# the LLVM versions supported by the current bitcode parser that bases on the textual format
# sorted by priority in descending order (highest priority on top)
supportedLLVMVersions = [
    '3.2',
    '3.3',
    '3.8',
    '3.9',
    '4.0',
    '5.0',
    '6.0',
    '7.0',
    '8.0',
    '9.0',
]

toolchainLLVMVersion = "8.0"

# the basic LLVM dependencies for running the test cases and executing the mx commands
basicLLVMDependencies = [
    mx_buildtools.ClangCompiler.CLANG,
    mx_buildtools.ClangCompiler.CLANGXX,
    mx_buildtools.Opt.OPT
]

# the file paths that we want to check with clang-format
clangFormatCheckPaths = [
    join(_suite.dir, "include"),
    join(_root, "com.oracle.truffle.llvm.libraries.bitcode", "src"),
    join(_root, "com.oracle.truffle.llvm.libraries.bitcode", "include"),
    join(_testDir, "com.oracle.truffle.llvm.tests.pipe.native", "src"),
    join(_testDir, "com.oracle.truffle.llvm.tests.sulong.native"),
    join(_testDir, "com.oracle.truffle.llvm.tests.sulongcpp.native"),
    join(_testDir, "com.oracle.truffle.llvm.tests.linker.native"),
    join(_testDir, "com.oracle.truffle.llvm.tests.debugexpr.native"),
    join(_testDir, "interoptests"),
    join(_testDir, "inlineassemblytests"),
    join(_testDir, "other")
]

# the clang-format versions that can be used for formatting the test case C and C++ files
clangFormatVersions = [
    '3.8',
    '3.9',
    '4.0',
]


def _sulong_gate_testdist(title, test_dist, tasks, args, tags=None, testClasses=None, vmArgs=None):
    if tags is None:
        tags = [test_dist]
    build_tags = ['build_' + t for t in tags]
    run_tags = ['run_' + t for t in tags]
    with Task('Build' + title, tasks, tags=tags + build_tags) as t:
        if t: mx_testsuites.compileTestSuite(test_dist, args.extra_build_args)
    with Task('Test' + title, tasks, tags=tags + run_tags) as t:
        if t: mx_testsuites.runTestSuite(test_dist, args, testClasses, vmArgs)

def _sulong_gate_testsuite(title, test_suite, tasks, args, tags=None, testClasses=None, vmArgs=None):
    if tags is None:
        tags = [test_suite]
    build_tags = ['build_' + t for t in tags]
    run_tags = ['run_' + t for t in tags]
    with Task('Build' + title, tasks, tags=tags + build_tags) as t:
        if t: mx_testsuites.compileTestSuite(test_suite, args.extra_build_args)
    with Task('Test' + title, tasks, tags=tags + run_tags) as t:
        if t: mx_testsuites.runTestSuite(test_suite, args, testClasses, (vmArgs or []) + args.extra_llvm_arguments)

def _sulong_gate_unittest(title, test_suite, tasks, args, tags=None, testClasses=None, unittestArgs=None):
    if tags is None:
        tags = [test_suite]
    if testClasses is None:
        testClasses = [test_suite]
    build_tags = ['build_' + t for t in tags]
    run_tags = ['run_' + t for t in tags]
    if not unittestArgs:
        unittestArgs = ['--very-verbose', '--enable-timing']
    unittestArgs += args.extra_llvm_arguments
    with Task('Build' + title, tasks, tags=tags + build_tags) as t:
        if t: mx_testsuites.compileTestSuite(test_suite, args.extra_build_args)
    with Task('Test' + title, tasks, tags=tags + run_tags) as t:
        if t: mx_testsuites.run(unittestArgs, testClasses)

def _sulong_gate_sulongsuite_unittest(title, tasks, args, tags=None, testClasses=None):
    test_suite = 'SULONG_TEST_SUITES'
    _sulong_gate_unittest(title, test_suite, tasks, args, tags=tags, testClasses=testClasses)

def _sulong_gate_runner(args, tasks):
    with Task('CheckCopyright', tasks, tags=['style']) as t:
        if t:
            if mx.checkcopyrights(['--primary']) != 0:
                t.abort('Copyright errors found. Please run "mx checkcopyrights --primary -- --fix" to fix them.')

    with Task('BuildLLVMorg', tasks, tags=['style', 'clangformat']) as t:
        # needed for clang-format
        if t: build_llvm_org(args)
    with Task('ClangFormat', tasks, tags=['style', 'clangformat']) as t:
        if t: clangformatcheck()
    _sulong_gate_testsuite('Benchmarks', 'shootout', tasks, args, tags=['benchmarks', 'sulongMisc'])
    _sulong_gate_unittest('Types', 'SULONG_TEST', tasks, args, tags=['type', 'sulongMisc', 'sulongCoverage'], testClasses=['com.oracle.truffle.llvm.tests.types.floating'])
    _sulong_gate_unittest('Pipe', 'SULONG_TEST', tasks, args, tags=['pipe', 'sulongMisc', 'sulongCoverage'], testClasses=['CaptureOutputTest'])
    _sulong_gate_testsuite('LLVM', 'llvm', tasks, args, tags=['llvm', 'sulongCoverage'])
    _sulong_gate_testsuite('NWCC', 'nwcc', tasks, args, tags=['nwcc', 'sulongCoverage'])
    _sulong_gate_testsuite('GCCParserTorture', 'parserTorture', tasks, args, tags=['parser', 'sulongCoverage'], vmArgs=['-Dpolyglot.llvm.parseOnly=true'])
    _sulong_gate_testsuite('GCC_C', 'gcc_c', tasks, args, tags=['gcc_c', 'sulongCoverage'])
    _sulong_gate_testsuite('GCC_CPP', 'gcc_cpp', tasks, args, tags=['gcc_cpp', 'sulongCoverage'])
    _sulong_gate_testsuite('GCC_Fortran', 'gcc_fortran', tasks, args, tags=['gcc_fortran', 'sulongCoverage'])
    _sulong_gate_sulongsuite_unittest('Sulong', tasks, args, testClasses='SulongSuite', tags=['sulong', 'sulongBasic', 'sulongCoverage'])
    _sulong_gate_sulongsuite_unittest('Interop', tasks, args, testClasses='com.oracle.truffle.llvm.tests.interop', tags=['interop', 'sulongBasic', 'sulongCoverage'])
    _sulong_gate_sulongsuite_unittest('Linker', tasks, args, testClasses='com.oracle.truffle.llvm.tests.linker', tags=['linker', 'sulongBasic', 'sulongCoverage'])
    _sulong_gate_sulongsuite_unittest('Debug', tasks, args, testClasses='LLVMDebugTest', tags=['debug', 'sulongBasic', 'sulongCoverage'])
    _sulong_gate_sulongsuite_unittest('IRDebug', tasks, args, testClasses='LLVMIRDebugTest', tags=['irdebug', 'sulongBasic', 'sulongCoverage'])
    _sulong_gate_sulongsuite_unittest('BitcodeFormat', tasks, args, testClasses='BitcodeFormatTest', tags=['bitcodeFormat', 'sulongBasic', 'sulongCoverage'])
    _sulong_gate_sulongsuite_unittest('DebugExpr', tasks, args, testClasses='LLVMDebugExprParserTest', tags=['debugexpr', 'sulongBasic', 'sulongCoverage'])
    _sulong_gate_sulongsuite_unittest('OtherTests', tasks, args, testClasses='com.oracle.truffle.llvm.tests.other', tags=['otherTests', 'sulongBasic', 'sulongCoverage'])
    _sulong_gate_testsuite('Assembly', 'inlineassemblytests', tasks, args, testClasses='InlineAssemblyTest', tags=['assembly', 'sulongMisc', 'sulongCoverage'])
    _sulong_gate_testsuite('Args', 'other', tasks, args, tags=['args', 'sulongMisc', 'sulongCoverage'], testClasses=['com.oracle.truffle.llvm.tests.MainArgsTest'])
    _sulong_gate_testsuite('Callback', 'other', tasks, args, tags=['callback', 'sulongMisc', 'sulongCoverage'], testClasses=['com.oracle.truffle.llvm.tests.CallbackTest'])
    _sulong_gate_testsuite('Varargs', 'other', tasks, args, tags=['vaargs', 'sulongMisc', 'sulongCoverage'], testClasses=['com.oracle.truffle.llvm.tests.VAArgsTest'])
    with Task('TestToolchain', tasks, tags=['toolchain', 'sulongMisc', 'sulongCoverage']) as t:
        if t:
            mx.command_function('clean')(['--project', 'toolchain-launchers-tests'] + args.extra_build_args)
            mx.command_function('build')(['--project', 'toolchain-launchers-tests'] + args.extra_build_args)


add_gate_runner(_suite, _sulong_gate_runner)
add_gate_argument('--extra-llvm-argument', dest='extra_llvm_arguments', action='append',
                  help='add extra llvm arguments to gate tasks', default=[])



def testLLVMImage(image, imageArgs=None, testFilter=None, libPath=True, test=None, unittestArgs=None):
    """runs the SulongSuite tests on an AOT compiled lli image"""
    args = ['-Dsulongtest.testAOTImage=' + image]
    aotArgs = []
    if libPath:
        aotArgs += [mx_subst.path_substitutions.substitute('<sulong_home>')]
    if imageArgs is not None:
        aotArgs += imageArgs
    if aotArgs:
        args += ['-Dsulongtest.testAOTArgs=' + ' '.join(aotArgs)]
    if testFilter is not None:
        args += ['-Dsulongtest.testFilter=' + testFilter]
    testName = 'SulongSuite'
    if test is not None:
        testName += '#test[' + test + ']'
    if unittestArgs is None:
        unittestArgs = []
    test_suite = 'SULONG_TEST_SUITES'
    mx_testsuites.compileTestSuite(test_suite, extra_build_args=[])
    mx_testsuites.run(args + unittestArgs, testName)

def _test_llvm_image(args):
    """run the SulongSuite tests on an AOT compiled lli image"""
    parser = ArgumentParser(prog='mx test-llvm-image', description='Run the SulongSuite tests on an AOT compiled LLVM image.',
            epilog='Additional arguments are forwarded to the LLVM image command.')
    parser.add_argument('--omit-library-path', action='store_false', dest='libPath', help='do not add standard library path to arguments')
    parser.add_argument('--test', action='store', dest='test', help='run a single test (default: run all)')
    parser.add_argument('--test-filter', action='store', dest='testFilter', help='filter test variants to execute')
    parser.add_argument('image', help='path to pre-built LLVM image', metavar='<image>')
    for testArg in ['--verbose', '--very-verbose', '--enable-timing', '--color']:
        parser.add_argument(testArg, action='append_const', dest='unittestArgs', const=testArg, help='forwarded to mx unittest')
    (args, imageArgs) = parser.parse_known_args(args)
    testLLVMImage(args.image, imageArgs=imageArgs, testFilter=args.testFilter, libPath=args.libPath, test=args.test, unittestArgs=args.unittestArgs)

# routine for AOT downstream tests
def runLLVMUnittests(unittest_runner):
    """runs the interop unit tests with a different unittest runner (e.g. AOT-based)"""
    libpath = mx_subst.path_substitutions.substitute('-Dpolyglot.llvm.libraryPath=<path:SULONG_TEST_NATIVE>')
    libs = mx_subst.path_substitutions.substitute('-Dpolyglot.llvm.libraries=<lib:sulongtest>')

    test_harness_dist = mx.distribution('SULONG_TEST')
    java_run_props = [x for x in mx.get_runtime_jvm_args(test_harness_dist) if x.startswith('-D')]

    test_suite = 'SULONG_TEST_SUITES'
    mx_testsuites.compileTestSuite(test_suite, extra_build_args=[])

    run_args = [libpath, libs] + java_run_props
    build_args = ['--language:llvm'] + java_run_props
    unittest_runner(['com.oracle.truffle.llvm.tests.interop', '--run-args'] + run_args +
                    ['--build-args', '--initialize-at-build-time'] + build_args)


def build_llvm_org(args=None):
    defaultBuildArgs = ['-p']
    if not args.no_warning_as_error:
        defaultBuildArgs += ['--warning-as-error']
    mx.command_function('build')(defaultBuildArgs + ['--project', 'SULONG_LLVM_ORG'] + args.extra_build_args)


def clangformatcheck(args=None):
    """ Performs a format check on the include/truffle.h file """
    for f in clangFormatCheckPaths:
        checkCFiles(f)

def checkCFiles(targetDir):
    error = False
    for path, _, files in os.walk(targetDir):
        for f in files:
            if f.endswith('.c') or f.endswith('.cpp') or f.endswith('.h') or f.endswith('.hpp'):
                if not checkCFile(path + '/' + f):
                    error = True
    if error:
        mx.log_error("found formatting errors!")
        exit(-1)

def checkCFile(targetFile):
    """ Checks the formatting of a C file and returns True if the formatting is okay """
    clangFormat = findBundledLLVMProgram('clang-format')
    formatCommand = [clangFormat, targetFile]
    formattedContent = _decode(subprocess.check_output(formatCommand)).splitlines()
    with open(targetFile) as f:
        originalContent = f.read().splitlines()
    if not formattedContent == originalContent:
        # modify the file to the right format
        subprocess.check_output(formatCommand + ['-i'])
        mx.log('\n'.join(formattedContent))
        mx.log('\nmodified formatting in {0} to the format above'.format(targetFile))
        return False
    return True

# platform dependent
def pullLLVMBinaries(args=None):
    """downloads the LLVM binaries"""
    toolDir = join(_toolDir, "llvm")
    mx.ensure_dir_exists(toolDir)
    osStr = mx.get_os()
    arch = mx.get_arch()
    if osStr == 'windows':
        mx.log_error('windows currently only supported with cygwin!')
        return
    elif osStr == 'linux':
        if arch == 'amd64':
            urls = ['https://lafo.ssw.uni-linz.ac.at/pub/sulong-deps/clang+llvm-3.2-x86_64-linux-ubuntu-12.04.tar.gz']
        else:
            urls = ['https://lafo.ssw.uni-linz.ac.at/pub/sulong-deps/clang+llvm-3.2-x86-linux-ubuntu-12.04.tar.gz']
    elif osStr == 'darwin':
        urls = ['https://lafo.ssw.uni-linz.ac.at/pub/sulong-deps/clang+llvm-3.2-x86_64-apple-darwin11.tar.gz']
    elif osStr == 'cygwin':
        urls = ['https://lafo.ssw.uni-linz.ac.at/pub/sulong-deps/clang+llvm-3.2-x86-mingw32-EXPERIMENTAL.tar.gz']
    else:
        mx.log_error("{0} {1} not supported!".format(osStr, arch))
    localPath = pullsuite(toolDir, urls)
    tar(localPath, toolDir, stripLevels=1)
    os.remove(localPath)

def dragonEggPath():
    if 'DRAGONEGG' in os.environ:
        return join(os.environ['DRAGONEGG'], mx.add_lib_suffix('dragonegg'))
    if 'DRAGONEGG_GCC' in os.environ:
        path = join(os.environ['DRAGONEGG_GCC'], 'lib', mx.add_lib_suffix('dragonegg'))
        if os.path.exists(path):
            return path
    return None

def dragonEgg(args=None):
    """executes GCC with dragonegg"""
    executeCommand = [getGCC(), "-fplugin=" + dragonEggPath(), '-fplugin-arg-dragonegg-emit-ir']
    return mx.run(executeCommand + args)

def dragonEggGFortran(args=None):
    """executes GCC Fortran with dragonegg"""
    executeCommand = [getGFortran(), "-fplugin=" + dragonEggPath(), '-fplugin-arg-dragonegg-emit-ir']
    return mx.run(executeCommand + args)

def dragonEggGPP(args=None):
    """executes G++ with dragonegg"""
    executeCommand = [getGPP(), "-fplugin=" + dragonEggPath(), '-fplugin-arg-dragonegg-emit-ir']
    return mx.run(executeCommand + args)

def which(program, searchPath=None):
    def is_exe(fpath):
        return os.path.isfile(fpath) and os.access(fpath, os.X_OK)

    fpath, _ = os.path.split(program)
    if fpath:
        if is_exe(program):
            return program
    else:
        if searchPath is None:
            searchPath = os.environ["PATH"].split(os.pathsep)
        for path in searchPath:
            path = path.strip('"')
            exe_file = os.path.join(path, program)
            if is_exe(exe_file):
                return exe_file
    return None

def getCommand(envVariable):
    """gets an environment variable and checks that it is an executable program"""
    command = os.getenv(envVariable)
    if command is None:
        return None
    else:
        if which(command) is None:
            mx.abort(envVariable + '=' + command +' specifies an invalid command!')
        else:
            return command

def getGCC(optional=False):
    """tries to locate a gcc version suitable to execute Dragonegg"""
    specifiedGCC = getCommand('SULONG_GCC')
    if specifiedGCC is not None:
        return specifiedGCC
    return findGCCProgram('gcc', optional=optional)

def getGFortran(optional=False):
    """tries to locate a gfortran version suitable to execute Dragonegg"""
    specifiedGFortran = getCommand('SULONG_GFORTRAN')
    if specifiedGFortran is not None:
        return specifiedGFortran
    return findGCCProgram('gfortran', optional=optional)

def getGPP(optional=False):
    """tries to locate a g++ version suitable to execute Dragonegg"""
    specifiedCPP = getCommand('SULONG_GPP')
    if specifiedCPP is not None:
        return specifiedCPP
    return findGCCProgram('g++', optional=optional)

def findLLVMProgramForDragonegg(program):
    """tries to find a supported version of an installed LLVM program; if the program is not found it downloads the LLVM binaries and checks there"""
    installedProgram = findInstalledLLVMProgram(program, ['3.2', '3.3'])

    if installedProgram is None:
        if 'DRAGONEGG_LLVM' in os.environ:
            path = os.environ['DRAGONEGG_LLVM']
        else:
            if not os.path.exists(_clangPath):
                pullLLVMBinaries()
            path = os.path.join(_toolDir, 'llvm')
        return os.path.join(path, 'bin', program)
    else:
        return installedProgram

def tar(tarFile, currentDir, subDirInsideTar=None, stripLevels=None):
    with tarfile.open(tarFile) as tar:
        if subDirInsideTar is None:
            files = tar.getmembers()
        else:
            files = []
            for tarinfo in tar.getmembers():
                for curDir in subDirInsideTar:
                    if tarinfo.name.startswith(curDir):
                        files.append(tarinfo)
        tar.extractall(members=files, path=currentDir)
    if not stripLevels is None:
        if subDirInsideTar is None:
            implicitPathComponents = files[0].name.split(os.sep)[:stripLevels]
            implicitPath = ""
            for comp in implicitPathComponents:
                implicitPath += comp + os.sep
            implicitPath = implicitPath.rstrip('/')
            stripDirectoryList = [implicitPath]
        else:
            stripDirectoryList = subDirInsideTar
        for currentSubDir in stripDirectoryList:
            stripDir(currentDir, currentSubDir, stripLevels)
        toDelete = os.path.join(currentDir, files[0].name.split(os.sep)[0])
        shutil.rmtree(toDelete)

def stripDir(dirPath, dirToStrip, nrLevels):
    cleanedDirPath = dirToStrip.rstrip('/')
    pathComponents = cleanedDirPath.split(os.sep)[nrLevels:]
    strippedPath = ""
    for component in pathComponents:
        strippedPath += component + os.sep
    srcPath = os.path.join(dirPath, dirToStrip)
    destPath = os.path.join(dirPath, strippedPath)
    copytree(srcPath, destPath)

def copytree(src, dst, symlinks=False, ignore=None):
    if not os.path.exists(dst):
        os.makedirs(dst)
    for item in os.listdir(src):
        s = os.path.join(src, item)
        d = os.path.join(dst, item)
        if os.path.isdir(s):
            copytree(s, d, symlinks, ignore)
        else:
            if not os.path.exists(d) or os.stat(s).st_mtime - os.stat(d).st_mtime > 1:
                shutil.copy2(s, d)

def pullTestSuite(library, destDir, **kwargs):
    """downloads and unpacks a test suite"""
    mx.ensure_dir_exists(destDir)
    localPath = mx.library(library).get_path(True)
    tar(localPath, destDir, **kwargs)
    os.remove(localPath)
    sha1Path = localPath + '.sha1'
    if os.path.exists(sha1Path):
        os.remove(sha1Path)

def truffle_extract_VM_args(args, useDoubleDash=False):
    vmArgs, remainder = [], []
    if args is not None:
        for (i, arg) in enumerate(args):
            if any(arg.startswith(prefix) for prefix in ['-X', '-G:', '-D', '-verbose', '-ea', '-da', '-agentlib']) or arg in ['-esa']:
                vmArgs += [arg]
            elif useDoubleDash and arg == '--':
                remainder += args[i:]
                break
            else:
                remainder += [arg]
    return vmArgs, remainder


def extract_compiler_args(args, useDoubleDash=False):
    compilerArgs, remainder = [], []
    if args is not None:
        for (_, arg) in enumerate(args):
            if any(arg.startswith(prefix) for prefix in ['-']):
                compilerArgs += [arg]
            else:
                remainder += [arg]
    return compilerArgs, remainder

def getCommonOptions(withAssertion, lib_args=None):
    options = ['-Dgraal.TruffleCompilationExceptionsArePrinted=true',
        '-Dgraal.ExitVMOnException=true']

    if lib_args is not None:
        options.append('-Dpolyglot.llvm.libraries=' + ':'.join(lib_args))

    options += ['-Xss56m', '-Xms4g', '-Xmx4g']
    options.append(getLLVMRootOption())
    if withAssertion:
        options += ['-ea', '-esa']

    return options

def getLLVMRootOption():
    return "-Dsulongtest.projectRoot=" + _root

def pullsuite(suiteDir, urls):
    name = os.path.basename(urls[0])
    localPath = join(suiteDir, name)
    mx.download(localPath, urls)
    return localPath

def isSupportedLLVMVersion(llvmProgram, supportedVersions=None):
    """returns if the LLVM program bases on a supported LLVM version"""
    assert llvmProgram is not None
    llvmVersion = getLLVMMajorVersion(llvmProgram)
    if supportedVersions is None:
        return llvmVersion in supportedLLVMVersions
    else:
        return llvmVersion in supportedVersions

def isSupportedGCCVersion(gccProgram, supportedVersions=None):
    """returns if the LLVM program bases on a supported LLVM version"""
    assert gccProgram is not None
    gccVersion = getGCCVersion(gccProgram)
    if supportedVersions is None:
        return gccVersion in supportedGCCVersions
    else:
        return gccVersion in supportedVersions

def getVersion(program):
    """executes --version on the supplied program and returns the version string"""
    assert program is not None
    try:
        versionString = _decode(subprocess.check_output([program, '--version']))
    except subprocess.CalledProcessError as e:
        # on my machine, e.g., opt returns a non-zero opcode even on success
        versionString = _decode(e.output)
    return versionString

def getLLVMMajorVersion(llvmProgram):
    """executes the program with --version and extracts the LLVM version string"""
    try:
        versionString = getVersion(llvmProgram)
        printLLVMVersion = re.search(r'(clang |LLVM )?(version )?((\d)\.\d)(\.\d)?', versionString, re.IGNORECASE)
        if printLLVMVersion is None:
            return None
        else:
            return printLLVMVersion.group(3)
    except OSError:
        # clang/llvm not found -> assume we will be using the toolchain
        return toolchainLLVMVersion.split('.')[0]


def getLLVMExplicitArgs(mainLLVMVersion):
    no_optnone = mx.get_env("CLANG_NO_OPTNONE", False)
    return [] if no_optnone else ["-Xclang", "-disable-O0-optnone"]


def get_mx_exe():
    mxpy = join(mx._mx_home, 'mx.py')
    commands = [sys.executable, '-u', mxpy, '--java-home=' + mx.get_jdk().home]
    return ' '.join(commands)


mx_subst.path_substitutions.register_no_arg('mx_exe', get_mx_exe)


def get_jacoco_setting():
    return mx_gate._jacoco


mx_subst.path_substitutions.register_no_arg('jacoco', get_jacoco_setting)


mx.add_argument('--jacoco-exec-file', help='the coverage result file of JaCoCo', default='jacoco.exec')


def mx_post_parse_cmd_line(opts):
    mx_gate.JACOCO_EXEC = opts.jacoco_exec_file


def getGCCVersion(gccProgram):
    """executes the program with --version and extracts the GCC version string"""
    versionString = getVersion(gccProgram)
    gccVersion = re.search(r'((\d\.\d).\d)', versionString, re.IGNORECASE)
    if gccVersion is None:
        exit("could not find the GCC version string in " + str(versionString))
    else:
        return gccVersion.group(2)

def findInstalledLLVMProgram(llvmProgram, supportedVersions=None):
    """tries to find a supported version of a program by checking for the argument string (e.g., clang) and appending version numbers (e.g., clang-3.4) as specified by the postfixes (or supportedLLVMVersions by default)"""
    if supportedVersions is None:
        appends = supportedLLVMVersions
    else:
        appends = supportedVersions
    return findInstalledProgram(llvmProgram, appends, isSupportedLLVMVersion)

def findInstalledGCCProgram(gccProgram):
    """tries to find a supported version of a GCC program by checking for the argument string (e.g., gfortran) and appending version numbers (e.g., gfortran-4.9)"""
    path = None
    if 'DRAGONEGG_GCC' in os.environ:
        path = [os.path.join(os.environ['DRAGONEGG_GCC'], 'bin')]
    return findInstalledProgram(gccProgram, supportedGCCVersions, isSupportedGCCVersion, searchPath=path)

def findInstalledProgram(program, supportedVersions, testSupportedVersion, searchPath=None):
    """tries to find a supported version of a program

    The function takes program argument, and checks if it has the supported version.
    If not, it prepends a supported version to the version string to check if it is an executable program with a supported version.
    The function checks both for programs by appending "-" and the unmodified version string, as well as by directly adding all the digits of the version string (stripping all other characters).

    For example, for a program gcc with supportedVersions 4.6 the function produces gcc-4.6 and gcc46.

    Arguments:
    program -- the program to find, e.g., clang or gcc
    supportedVersions -- the supported versions, e.g., 3.4 or 4.9
    testSupportedVersion(path, supportedVersions) -- the test function to be called to ensure that the found program is supported
    searchPath -- search path to find binaries (defaults to PATH environment variable)
    """
    assert program is not None
    programPath = which(program, searchPath=searchPath)
    if programPath is not None and testSupportedVersion(programPath, supportedVersions):
        return programPath
    else:
        for version in supportedVersions:
            alternativeProgram1 = program + '-' + version
            alternativeProgram2 = program + re.sub(r"\D", "", version)
            alternativePrograms = [alternativeProgram1, alternativeProgram2]
            for alternativeProgram in alternativePrograms:
                alternativeProgramPath = which(alternativeProgram, searchPath=searchPath)
                if alternativeProgramPath is not None:
                    assert testSupportedVersion(alternativeProgramPath, supportedVersions)
                    return alternativeProgramPath
    return None

def findLLVMProgram(llvmProgram, version=None):
    """tries to find a supported version of the given LLVM program; exits if none can be found"""
    installedProgram = findInstalledLLVMProgram(llvmProgram, version)

    if installedProgram is None:
        exit('found no supported version of ' + llvmProgram)
    else:
        return installedProgram

def findGCCProgram(gccProgram, optional=False):
    """tries to find a supported version of an installed GCC program"""
    installedProgram = findInstalledGCCProgram(gccProgram)
    if installedProgram is None and not optional:
        exit('found no supported version ' + str(supportedGCCVersions) + ' of ' + gccProgram)
    else:
        return installedProgram

def findBundledLLVMProgram(llvm_program):
    llvm_dist = 'SULONG_LLVM_ORG'
    dep = mx.dependency(llvm_dist, fatalIfMissing=True)
    return os.path.join(dep.get_output(), 'bin', llvm_program)

def llvm_tool(args=None, out=None):
    if len(args) < 1:
        mx.abort("usage: mx llvm-tool <llvm-tool> [args...]")
    llvm_program = findBundledLLVMProgram(args[0])
    mx.run([llvm_program] + args[1:], out=out)

def getClasspathOptions(extra_dists=None):
    """gets the classpath of the Sulong distributions"""
    return mx.get_runtime_jvm_args(['SULONG', 'SULONG_LAUNCHER', 'TRUFFLE_NFI'] + (extra_dists or []))

def ensureLLVMBinariesExist():
    """downloads the LLVM binaries if they have not been downloaded yet"""
    for llvmBinary in basicLLVMDependencies:
        if findLLVMProgram(llvmBinary) is None:
            raise Exception(llvmBinary + ' not found')


def _get_sulong_home():
    return mx_subst.path_substitutions.substitute('<path:SULONG_HOME>')

_the_get_sulong_home = _get_sulong_home

def get_sulong_home():
    return _the_get_sulong_home()

def update_sulong_home(new_home):
    global _the_get_sulong_home
    _the_get_sulong_home = new_home

mx_subst.path_substitutions.register_no_arg('sulong_home', get_sulong_home)


def runLLVM(args=None, out=None, get_classpath_options=getClasspathOptions):
    """uses Sulong to execute a LLVM IR file"""
    vmArgs, sulongArgs = truffle_extract_VM_args(args)
    dists = []
    if "tools" in (s.name for s in mx.suites()):
        dists.append('CHROMEINSPECTOR')
    return mx.run_java(getCommonOptions(False) + vmArgs + get_classpath_options(dists) + ["com.oracle.truffle.llvm.launcher.LLVMLauncher"] + sulongArgs, out=out)


def extract_bitcode(args=None, out=None):
    return mx.run_java(mx.get_runtime_jvm_args(["com.oracle.truffle.llvm.tools"]) + ["com.oracle.truffle.llvm.tools.ExtractBitcode"] + args, out=out)


def llvm_dis(args=None, out=None):
    parser = ArgumentParser(prog='mx llvm-dis', description='Disassemble (embedded) LLVM bitcode to LLVM assembly.')
    parser.add_argument('input', help='The input file.', metavar='<input>')
    parser.add_argument('output', help='The output file. If omitted, <input>.ll is used. If <input> ends with ".bc", the ".bc" part is replaced with ".ll".', metavar='<output>', default=None, nargs='?')
    parser.add_argument('llvm_dis_args', help='Additional arguments forwarded to the llvm-dis command', metavar='<arg>', nargs='*')
    parsed_args = parser.parse_args(args)

    def get_bc_filename(orig_path):
        filename, ext = os.path.splitext(orig_path)
        return orig_path if ext == ".bc" else filename + ".bc"

    def get_ll_filename(orig_path):
        filename, ext = os.path.splitext(orig_path)
        return filename + ".ll" if ext == ".bc" else orig_path + ".ll"

    tmp_dir = None
    try:
        # create temp dir
        tmp_dir = tempfile.mkdtemp()
        in_file = parsed_args.input
        tmp_path = os.path.join(tmp_dir, os.path.basename(get_bc_filename(in_file)))

        extract_bitcode([in_file, tmp_path])

        # disassemble into temporary file
        ll_tmp_path = get_ll_filename(tmp_path)
        llvm_tool(["llvm-dis", tmp_path, "-o", ll_tmp_path] + parsed_args.llvm_dis_args)

        # write output file and patch paths
        ll_path = parsed_args.output or get_ll_filename(in_file)
        with open(ll_tmp_path, 'r') as ll_tmp_f, open(ll_path, 'w') as ll_f:
            ll_f.writelines((l.replace(tmp_path, in_file) for l in ll_tmp_f))

    finally:
        if tmp_dir:
            shutil.rmtree(tmp_dir)


_env_flags = []
if 'CPPFLAGS' in os.environ:
    _env_flags = os.environ['CPPFLAGS'].split(' ')


# used by mx_sulong_benchmarks:

def opt(args=None, version=None, out=None, err=None):
    """runs opt"""
    return mx.run([findLLVMProgram('opt', version)] + args, out=out, err=err)


mx_benchmark.add_bm_suite(mx_sulong_benchmarks.SulongBenchmarkSuite())


_toolchains = {}


def _get_toolchain(toolchain_name):
    if toolchain_name not in _toolchains:
        mx.abort("Toolchain '{}' does not exists! Known toolchains {}".format(toolchain_name, ", ".join(_toolchains.keys())))
    return _toolchains[toolchain_name]


def _get_toolchain_tool(name_tool):
    name, tool = name_tool.split(",", 2)
    return _get_toolchain(name).get_toolchain_tool(tool)


mx_subst.path_substitutions.register_with_arg('toolchainGetToolPath', _get_toolchain_tool)
mx_subst.path_substitutions.register_with_arg('toolchainGetIdentifier',
                                              lambda name: _get_toolchain(name).get_toolchain_subdir())


def create_toolchain_root_provider(name, dist):
    def provider():
        bootstrap_graalvm = mx.get_env('SULONG_BOOTSTRAP_GRAALVM')
        if bootstrap_graalvm:
            ret = os.path.join(bootstrap_graalvm, 'jre', 'languages', 'llvm', name)
            if os.path.exists(ret): # jdk8 based graalvm
                return ret
            else: # jdk11+ based graalvm
                return os.path.join(bootstrap_graalvm, 'languages', 'llvm', name)
        return mx.distribution(dist).get_output()
    return provider


class ToolchainConfig(object):
    _tool_map = {
        "CC": ["graalvm-{name}-clang", "graalvm-clang", "clang", "cc", "gcc"],
        "CXX": ["graalvm-{name}-clang++", "graalvm-clang++", "clang++", "c++", "g++"],
        "LD": ["graalvm-{name}-ld", "ld", "ld.lld", "lld", "ld64"],
    }

    def __init__(self, name, dist, bootstrap_dist, tools, suite):
        self.name = name
        self.dist = dist
        self.bootstrap_provider = create_toolchain_root_provider(name, bootstrap_dist)
        self.tools = tools
        self.suite = suite
        self.mx_command = self.name + '-toolchain'
        self.tool_map = {tool: [alias.format(name=name) for alias in aliases] for tool, aliases in ToolchainConfig._tool_map.items()}
        self.exe_map = {exe: tool for tool, aliases in self.tool_map.items() for exe in aliases}
        # register mx command
        mx.update_commands(_suite, {
            self.mx_command: [self._toolchain_helper, 'launch {} toolchain commands'.format(self.name)],
        })
        # register bootstrap toolchain substitution
        mx_subst.path_substitutions.register_no_arg(name + 'ToolchainRoot', self.bootstrap_provider)
        if self.name in _toolchains:
            mx.abort("Toolchain '{}' registered twice".format(self.name))
        _toolchains[self.name] = self

    def _toolchain_helper(self, args=None, out=None):
        parser = ArgumentParser(prog='mx ' + self.mx_command, description='launch toolchain commands',
                                epilog='Additional arguments are forwarded to the LLVM image command.', add_help=False)
        parser.add_argument('command', help='toolchain command', metavar='<command>',
                            choices=self._supported_exes())
        parsed_args, tool_args = parser.parse_known_args(args)
        main = self._tool_to_main(self.exe_map[parsed_args.command])
        if "JACOCO" in os.environ:
            mx_gate._jacoco = os.environ["JACOCO"]
        return mx.run_java(mx.get_runtime_jvm_args([self.dist]) + [main] + tool_args, out=out)

    def _supported_exes(self):
        return [exe for tool in self._supported_tools() for exe in self._tool_to_aliases(tool)]

    def _supported_tools(self):
        return self.tools.keys()

    def _tool_to_exe(self, tool):
        return self._tool_to_aliases(tool)[0]

    def _tool_to_aliases(self, tool):
        self._check_tool(tool)
        return self.tool_map[tool]

    def _tool_to_main(self, tool):
        self._check_tool(tool)
        return self.tools[tool]

    def _check_tool(self, tool):
        if tool not in self._supported_tools():
            mx.abort("The {} toolchain (defined by {}) does not support tool '{}'".format(self.name, self.dist, tool))

    def get_toolchain_tool(self, tool):
        return os.path.join(self.bootstrap_provider(), 'bin', self._tool_to_exe(tool))

    def get_toolchain_subdir(self):
        return self.name

    def get_launcher_configs(self):
        return [
            mx_sdk_vm.LauncherConfig(
                destination=os.path.join(self.name, 'bin', self._tool_to_exe(tool)),
                jar_distributions=[self.suite.name + ":" + self.dist],
                main_class=self._tool_to_main(tool),
                build_args=[
                    '-H:-ParseRuntimeOptions',  # we do not want `-D` options parsed by SVM
                ],
                is_main_launcher=False,
                default_symlinks=False,
                links=[os.path.join(self.name, 'bin', e) for e in self._tool_to_aliases(tool)[1:]],
            ) for tool in self._supported_tools()
        ]


class BootstrapToolchainLauncherProject(mx.Project):  # pylint: disable=too-many-ancestors
    def __init__(self, suite, name, deps, workingSets, theLicense, **kwArgs):
        super(BootstrapToolchainLauncherProject, self).__init__(suite, name, srcDirs=[], deps=deps, workingSets=workingSets, d=suite.dir, theLicense=theLicense, **kwArgs)

    def launchers(self):
        for tool in self.suite.toolchain._supported_tools():
            for exe in self.suite.toolchain._tool_to_aliases(tool):
                result = join(self.get_output_root(), exe)
                yield result, tool, join('bin', exe)

    def getArchivableResults(self, use_relpath=True, single=False):
        for result, _, prefixed in self.launchers():
            yield result, prefixed

    def getBuildTask(self, args):
        return BootstrapToolchainLauncherBuildTask(self, args, 1)


class BootstrapToolchainLauncherBuildTask(mx.BuildTask):
    def __str__(self):
        return "Generating " + self.subject.name

    def newestOutput(self):
        return mx.TimeStampFile.newest([result for result, _, _ in self.subject.launchers()])

    def needsBuild(self, newestInput):
        sup = super(BootstrapToolchainLauncherBuildTask, self).needsBuild(newestInput)
        if sup[0]:
            return sup

        for result, tool, _ in self.subject.launchers():
            if not exists(result):
                return True, result + ' does not exist'
            with open(result, "r") as f:
                on_disk = f.read()
            if on_disk != self.contents(tool):
                return True, 'command line changed for ' + basename(result)

        return False, 'up to date'

    def build(self):
        mx.ensure_dir_exists(self.subject.get_output_root())
        for result, tool, _ in self.subject.launchers():
            with open(result, "w") as f:
                f.write(self.contents(tool))
            os.chmod(result, 0o755)

    def clean(self, forBuild=False):
        if exists(self.subject.get_output_root()):
            mx.rmtree(self.subject.get_output_root())

    def contents(self, tool):
        java = mx.get_jdk().java
        classpath_deps = [dep for dep in self.subject.buildDependencies if isinstance(dep, mx.ClasspathDependency)]
        jvm_args = [pipes.quote(arg) for arg in mx.get_runtime_jvm_args(classpath_deps)]
        main_class = self.subject.suite.toolchain._tool_to_main(tool)
        command = [java] + jvm_args + [main_class, '"$@"']
        return "#!/usr/bin/env bash\n" + "exec " + " ".join(command) + "\n"


_suite.toolchain = ToolchainConfig('native', 'SULONG_TOOLCHAIN_LAUNCHERS', 'SULONG_BOOTSTRAP_TOOLCHAIN',
                                   # unfortunately, we cannot define those in the suite.py because graalvm component
                                   # registration runs before the suite is properly initialized
                                   tools={
                                       "CC": "com.oracle.truffle.llvm.toolchain.launchers.Clang",
                                       "CXX": "com.oracle.truffle.llvm.toolchain.launchers.ClangXX",
                                       "LD": "com.oracle.truffle.llvm.toolchain.launchers.Linker",
                                   },
                                   suite=_suite)


mx_sdk_vm.register_graalvm_component(mx_sdk_vm.GraalVmLanguage(
    suite=_suite,
    name='Sulong',
    short_name='slg',
    dir_name='llvm',
    license_files=[],
    third_party_license_files=[],
    dependencies=['Truffle', 'Truffle NFI'],
    truffle_jars=['sulong:SULONG', 'sulong:SULONG_API'],
    support_distributions=[
        'sulong:SULONG_HOME',
        'sulong:SULONG_GRAALVM_DOCS',
    ],
    launcher_configs=[
        mx_sdk_vm.LanguageLauncherConfig(
            destination='bin/<exe:lli>',
            jar_distributions=['sulong:SULONG_LAUNCHER'],
            main_class='com.oracle.truffle.llvm.launcher.LLVMLauncher',
            build_args=[],
            language='llvm',
        ),
    ] + _suite.toolchain.get_launcher_configs(),
    installable=False,
))

mx_sdk_vm.register_graalvm_component(mx_sdk_vm.GraalVmJreComponent(
    suite=_suite,
    name='LLVM.org toolchain',
    short_name='llp',
    installable=True,
    installable_id='llvm-toolchain',
    dir_name='llvm',
    license_files=[],
    third_party_license_files=['3rd_party_license_llvm-toolchain.txt'],
    dependencies=[],
    support_distributions=['sulong:SULONG_LLVM_ORG']
))


COPYRIGHT_HEADER_BSD = """\
/*
 * Copyright (c) 2016, 2019, Oracle and/or its affiliates.
 *
 * All rights reserved.
 *
 * Redistribution and use in source and binary forms, with or without modification, are
 * permitted provided that the following conditions are met:
 *
 * 1. Redistributions of source code must retain the above copyright notice, this list of
 * conditions and the following disclaimer.
 *
 * 2. Redistributions in binary form must reproduce the above copyright notice, this list of
 * conditions and the following disclaimer in the documentation and/or other materials provided
 * with the distribution.
 *
 * 3. Neither the name of the copyright holder nor the names of its contributors may be used to
 * endorse or promote products derived from this software without specific prior written
 * permission.
 *
 * THIS SOFTWARE IS PROVIDED BY THE COPYRIGHT HOLDERS AND CONTRIBUTORS "AS IS" AND ANY EXPRESS
 * OR IMPLIED WARRANTIES, INCLUDING, BUT NOT LIMITED TO, THE IMPLIED WARRANTIES OF
 * MERCHANTABILITY AND FITNESS FOR A PARTICULAR PURPOSE ARE DISCLAIMED. IN NO EVENT SHALL THE
 * COPYRIGHT HOLDER OR CONTRIBUTORS BE LIABLE FOR ANY DIRECT, INDIRECT, INCIDENTAL, SPECIAL,
 * EXEMPLARY, OR CONSEQUENTIAL DAMAGES (INCLUDING, BUT NOT LIMITED TO, PROCUREMENT OF SUBSTITUTE
 * GOODS OR SERVICES; LOSS OF USE, DATA, OR PROFITS; OR BUSINESS INTERRUPTION) HOWEVER CAUSED
 * AND ON ANY THEORY OF LIABILITY, WHETHER IN CONTRACT, STRICT LIABILITY, OR TORT (INCLUDING
 * NEGLIGENCE OR OTHERWISE) ARISING IN ANY WAY OUT OF THE USE OF THIS SOFTWARE, EVEN IF ADVISED
 * OF THE POSSIBILITY OF SUCH DAMAGE.
 */
// Checkstyle: stop
//@formatter:off
{0}
"""

def create_asm_parser(args=None, out=None):
    """create the inline assembly parser using antlr"""
    mx.suite("truffle").extensions.create_parser("com.oracle.truffle.llvm.asm.amd64", "com.oracle.truffle.llvm.asm.amd64", "InlineAssembly", COPYRIGHT_HEADER_BSD, args, out)

<<<<<<< HEAD
def create_debugexpr_parser(args=None, out=None):
    """create the debug expression parser using antlr"""
    mx.suite("truffle").extensions.create_parser(grammar_project="com.oracle.truffle.llvm.runtime",
                                                 grammar_package="com.oracle.truffle.llvm.runtime.debug.debugexpr.parser.antlr",
                                                 grammar_name="DebugExpression",
                                                 copyright_template=COPYRIGHT_HEADER_BSD, args=args, out=out)

def create_parsers(args=None, out=None):
    create_asm_parser(args, out)
    create_debugexpr_parser(args, out)

def create_parsers(args=None, out=None):
    create_asm_parser(args, out)
    create_debugexpr_parser(args, out)
=======
def llirtestgen(args=None, out=None):
    return mx.run_java(mx.get_runtime_jvm_args(["LLIR_TEST_GEN"]) + ["com.oracle.truffle.llvm.tests.llirtestgen.LLIRTestGen"] + args, out=out)
>>>>>>> e87187e3

mx.update_commands(_suite, {
    'lli' : [runLLVM, ''],
    'test-llvm-image' : [_test_llvm_image, 'test a pre-built LLVM image'],
    'create-asm-parser' : [create_asm_parser, 'create the inline assembly parser using antlr'],
    'create-debugexpr-parser' : [create_debugexpr_parser, 'create the debug expression  parser using antlr'],
    'create-parsers' : [create_parsers, 'create the debug expression  parser using antlr'],
    'extract-bitcode' : [extract_bitcode, 'Extract embedded LLVM bitcode from object files'],
    'llvm-tool' : [llvm_tool, 'Run a tool from the LLVM.ORG distribution'],
    'llvm-dis' : [llvm_dis, 'Disassemble (embedded) LLVM bitcode to LLVM assembly'],
})<|MERGE_RESOLUTION|>--- conflicted
+++ resolved
@@ -1023,7 +1023,6 @@
     """create the inline assembly parser using antlr"""
     mx.suite("truffle").extensions.create_parser("com.oracle.truffle.llvm.asm.amd64", "com.oracle.truffle.llvm.asm.amd64", "InlineAssembly", COPYRIGHT_HEADER_BSD, args, out)
 
-<<<<<<< HEAD
 def create_debugexpr_parser(args=None, out=None):
     """create the debug expression parser using antlr"""
     mx.suite("truffle").extensions.create_parser(grammar_project="com.oracle.truffle.llvm.runtime",
@@ -1038,10 +1037,9 @@
 def create_parsers(args=None, out=None):
     create_asm_parser(args, out)
     create_debugexpr_parser(args, out)
-=======
+
 def llirtestgen(args=None, out=None):
     return mx.run_java(mx.get_runtime_jvm_args(["LLIR_TEST_GEN"]) + ["com.oracle.truffle.llvm.tests.llirtestgen.LLIRTestGen"] + args, out=out)
->>>>>>> e87187e3
 
 mx.update_commands(_suite, {
     'lli' : [runLLVM, ''],
