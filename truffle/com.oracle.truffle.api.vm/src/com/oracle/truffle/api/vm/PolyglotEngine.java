/*
 * Copyright (c) 2014, 2016, Oracle and/or its affiliates. All rights reserved.
 * DO NOT ALTER OR REMOVE COPYRIGHT NOTICES OR THIS FILE HEADER.
 *
 * This code is free software; you can redistribute it and/or modify it
 * under the terms of the GNU General Public License version 2 only, as
 * published by the Free Software Foundation.  Oracle designates this
 * particular file as subject to the "Classpath" exception as provided
 * by Oracle in the LICENSE file that accompanied this code.
 *
 * This code is distributed in the hope that it will be useful, but WITHOUT
 * ANY WARRANTY; without even the implied warranty of MERCHANTABILITY or
 * FITNESS FOR A PARTICULAR PURPOSE.  See the GNU General Public License
 * version 2 for more details (a copy is included in the LICENSE file that
 * accompanied this code).
 *
 * You should have received a copy of the GNU General Public License version
 * 2 along with this work; if not, write to the Free Software Foundation,
 * Inc., 51 Franklin St, Fifth Floor, Boston, MA 02110-1301 USA.
 *
 * Please contact Oracle, 500 Oracle Parkway, Redwood Shores, CA 94065 USA
 * or visit www.oracle.com if you need additional information or have any
 * questions.
 */
package com.oracle.truffle.api.vm;

import java.io.InputStream;
import java.io.OutputStream;
import java.util.ArrayList;
import java.util.Collections;
import java.util.HashMap;
import java.util.HashSet;
import java.util.LinkedHashMap;
import java.util.LinkedHashSet;
import java.util.List;
import java.util.Map;
import java.util.Objects;
import java.util.Set;
import java.util.WeakHashMap;
import java.util.concurrent.Executor;
import java.util.logging.Level;
import java.util.logging.Logger;

import com.oracle.truffle.api.CallTarget;
import com.oracle.truffle.api.CompilerAsserts;
import com.oracle.truffle.api.CompilerDirectives;
import com.oracle.truffle.api.CompilerDirectives.TruffleBoundary;
import com.oracle.truffle.api.Truffle;
import com.oracle.truffle.api.TruffleLanguage;
import com.oracle.truffle.api.TruffleLanguage.Env;
import com.oracle.truffle.api.TruffleLanguage.Registration;
import com.oracle.truffle.api.TruffleOptions;
import com.oracle.truffle.api.frame.MaterializedFrame;
import com.oracle.truffle.api.frame.VirtualFrame;
import com.oracle.truffle.api.impl.Accessor;
import com.oracle.truffle.api.impl.FindContextNode;
import com.oracle.truffle.api.instrumentation.TruffleInstrument;
import com.oracle.truffle.api.interop.ForeignAccess;
import com.oracle.truffle.api.interop.TruffleObject;
import com.oracle.truffle.api.interop.java.JavaInterop;
import com.oracle.truffle.api.nodes.DirectCallNode;
import com.oracle.truffle.api.nodes.Node;
import com.oracle.truffle.api.nodes.RootNode;
import com.oracle.truffle.api.source.Source;

/**
 * Gate way into the world of {@link TruffleLanguage Truffle languages}. {@link #buildNew()
 * Instantiate} your own portal into the isolated, multi-language system with all the registered
 * languages ready for your use. A {@link PolyglotEngine} runs inside of a <em>JVM</em>. There can
 * however be multiple instances (some would say tenants) of {@link PolyglotEngine} running next to
 * each other in a single <em>JVM</em> with a complete mutual isolation. There is 1:N mapping
 * between <em>JVM</em> and {@link PolyglotEngine}.
 * <p>
 * It would not be correct to think of a {@link PolyglotEngine} as a runtime for a single
 * {@link TruffleLanguage Truffle language} (Ruby, Python, R, C, JavaScript, etc.) either.
 * {@link PolyglotEngine} can host as many of Truffle languages as {@link Registration registered on
 * a class path} of your <em>JVM</em> application. {@link PolyglotEngine} orchestrates these
 * languages, manages exchange of objects and calls among them. While it may happen that there is
 * just one activated language inside of a {@link PolyglotEngine}, the greatest strength of
 * {@link PolyglotEngine} is in inter-operability between all Truffle languages. There is 1:N
 * mapping between {@link PolyglotEngine} and {@link TruffleLanguage Truffle language
 * implementations}.
 *
 * <h2>Usage</h2>
 *
 * <p>
 * Use {@link #buildNew()} to create a new isolated portal ready for execution of various languages.
 * All the languages in a single portal see each others exported global symbols and can cooperate.
 * Use {@link #buildNew()} multiple times to create different, isolated environments that are
 * completely separated from each other.
 * <p>
 * Once instantiated use {@link #eval(com.oracle.truffle.api.source.Source)} with a reference to a
 * file or URL or directly pass code snippet into the virtual machine via
 * {@link #eval(com.oracle.truffle.api.source.Source)}. Support for individual languages is
 * initialized on demand - e.g. once a file of certain MIME type is about to be processed, its
 * appropriate engine (if found), is initialized. Once an engine gets initialized, it remains so,
 * until the virtual machine is garbage collected.
 * <p>
 * For using a {@link TruffleLanguage language} with a custom setup or configuration, the necessary
 * parameters should be communicated to the {@link PolyglotEngine} - either via
 * {@link PolyglotEngine.Builder#config} as exposed by the language implementation or by evaluating
 * appropriate "prelude" scripts via {@link PolyglotEngine.Language#eval}. Another possibility is to
 * pre-register various {@link PolyglotEngine.Builder#globalSymbol global objects} and make them
 * available to the {@link PolyglotEngine}. Configuration parameters are obtained for instance by
 * parsing command line arguments.
 * <p>
 * The engine is single-threaded and tries to enforce that. It records the thread it has been
 * {@link Builder#build() created} by and checks that all subsequent calls are coming from the same
 * thread. There is 1:1 mapping between {@link PolyglotEngine} and a thread that can tell it what to
 * do.
 *
 * @since 0.9
 */
@SuppressWarnings({"rawtypes", "deprecation"})
public class PolyglotEngine {
    static final boolean JAVA_INTEROP_ENABLED = !TruffleOptions.AOT;
    static final Logger LOG = Logger.getLogger(PolyglotEngine.class.getName());
    private static final SPIAccessor SPI = new SPIAccessor();
    private final Thread initThread;
    private final Executor executor;
    private final Map<String, Language> langs;
    private final InputStream in;
    private final OutputStream err;
    private final OutputStream out;
    private final EventConsumer<?>[] handlers;
    private final Map<String, Object> globals;
    private final Object instrumentationHandler;
    private final Map<String, Instrument> instruments;
    private final List<Object[]> config;
    private final Object[] debugger = {null};
    private final ContextStore context;

    private volatile boolean disposed;

    static final boolean JDK8OrEarlier = System.getProperty("java.specification.version").compareTo("1.9") < 0;

    static {
        try {
            // We need to ensure that the Instrumentation class is loaded so accessors are created
            // properly.
            Class.forName(TruffleInstrument.class.getName(), true, TruffleInstrument.class.getClassLoader());
        } catch (ClassNotFoundException e) {
            throw new IllegalStateException(e);
        }
    }

    /**
     * Private & temporary only constructor.
     */
    PolyglotEngine() {
        assertNoTruffle();
        this.initThread = null;
        this.in = null;
        this.err = null;
        this.out = null;
        this.langs = null;
        this.handlers = null;
        this.globals = null;
        this.executor = null;
        this.instrumentationHandler = null;
        this.instruments = null;
        this.config = null;
        this.context = null;
    }

    /**
     * Real constructor used from the builder.
     */
    PolyglotEngine(Executor executor, Map<String, Object> globals, OutputStream out, OutputStream err, InputStream in, EventConsumer<?>[] handlers, List<Object[]> config) {
        assertNoTruffle();
        this.executor = executor;
        this.out = out;
        this.err = err;
        this.in = in;
        this.handlers = handlers;
        this.initThread = Thread.currentThread();
        this.globals = new HashMap<>(globals);
        this.config = config;
        // this.debugger = SPI.createDebugger(this, this.instrumenter);
        // new instrumentation
        this.instrumentationHandler = Access.INSTRUMENT.createInstrumentationHandler(this, out, err, in);
        Map<String, Language> map = new HashMap<>();
        /* We want to create a language instance but per LanguageCache and not per mime type. */
        Set<LanguageCache> uniqueCaches = new HashSet<>(LanguageCache.languages().values());
        for (LanguageCache languageCache : uniqueCaches) {
            Language newLanguage = new Language(languageCache);
            for (String mimeType : newLanguage.getMimeTypes()) {
                map.put(mimeType, newLanguage);
            }
        }
        this.langs = map;
        this.instruments = createAndAutostartDescriptors(InstrumentCache.load(JDK8OrEarlier ? getClass().getClassLoader() : null));
        this.context = ExecutionImpl.createStore(this);
    }

    private Map<String, Instrument> createAndAutostartDescriptors(List<InstrumentCache> instrumentCaches) {
        Map<String, Instrument> instr = new LinkedHashMap<>();
        for (InstrumentCache cache : instrumentCaches) {
            Instrument instrument = new Instrument(cache);
            instr.put(cache.getId(), instrument);
        }
        return Collections.unmodifiableMap(instr);
    }

    /**
     * Creation of new Truffle virtual machine. Use the {@link Builder} methods to configure your
     * virtual machine and then create one using {@link Builder#build()}:
     *
     * <pre>
     * {@link PolyglotEngine} vm = {@link PolyglotEngine}.{@link PolyglotEngine#buildNew() buildNew()}
     *     .{@link Builder#setOut(java.io.OutputStream) setOut}({@link OutputStream yourOutput})
     *     .{@link Builder#setErr(java.io.OutputStream) setErr}({@link OutputStream yourOutput})
     *     .{@link Builder#setIn(java.io.InputStream) setIn}({@link InputStream yourInput})
     *     .{@link Builder#build() build()};
     * </pre>
     *
     * It searches for {@link Registration languages registered} in the system class loader and
     * makes them available for later evaluation via
     * {@link #eval(com.oracle.truffle.api.source.Source)} method.
     *
     * @return new builder to create isolated polyglot engine with pre-registered languages
     * @since 0.10
     */
    public static PolyglotEngine.Builder newBuilder() {
        // making Builder non-static inner class is a
        // nasty trick to avoid the Builder class to appear
        // in Javadoc next to PolyglotEngine class
        PolyglotEngine vm = new PolyglotEngine();
        return vm.new Builder();
    }

    /**
     * @return new builder
     * @deprecated use {@link #newBuilder()}
     * @since 0.9
     */
    @Deprecated
    public static PolyglotEngine.Builder buildNew() {
        return newBuilder();
    }

    /**
     * Builder for a new {@link PolyglotEngine}. Call various configuration methods in a chain and
     * at the end create new {@link PolyglotEngine virtual machine}:
     *
     * <pre>
     * {@link PolyglotEngine} vm = {@link PolyglotEngine}.{@link PolyglotEngine#buildNew() buildNew()}
     *     .{@link Builder#setOut(java.io.OutputStream) setOut}({@link OutputStream yourOutput})
     *     .{@link Builder#setErr(java.io.OutputStream) setErr}({@link OutputStream yourOutput})
     *     .{@link Builder#setIn(java.io.InputStream) setIn}({@link InputStream yourInput})
     *     .{@link Builder#build() build()};
     * </pre>
     *
     * @since 0.9
     */
    public class Builder {
        private OutputStream out;
        private OutputStream err;
        private InputStream in;
        private final List<EventConsumer<?>> handlers = new ArrayList<>();
        private final Map<String, Object> globals = new HashMap<>();
        private Executor executor;
        private List<Object[]> arguments;

        Builder() {
        }

        /**
         * Changes the default output for languages running in <em>to be created</em>
         * {@link PolyglotEngine virtual machine}. The default is to use {@link System#out}.
         *
         * @param os the stream to use as output
         * @return instance of this builder
         * @since 0.9
         */
        public Builder setOut(OutputStream os) {
            out = os;
            return this;
        }

        /**
         * Changes the error output for languages running in <em>to be created</em>
         * {@link PolyglotEngine virtual machine}. The default is to use {@link System#err}.
         *
         * @param os the stream to use as output
         * @return instance of this builder
         * @since 0.9
         */
        public Builder setErr(OutputStream os) {
            err = os;
            return this;
        }

        /**
         * Changes the default input for languages running in <em>to be created</em>
         * {@link PolyglotEngine virtual machine}. The default is to use {@link System#in}.
         *
         * @param is the stream to use as input
         * @return instance of this builder
         * @since 0.9
         */
        public Builder setIn(InputStream is) {
            in = is;
            return this;
        }

        /**
         * Registers another instance of {@link EventConsumer} into the to be created
         * {@link PolyglotEngine}.
         *
         * @param handler the handler to register
         * @return instance of this builder
         * @since 0.9
         * @deprecated all event types that use this API have been deprecated.
         */
        @Deprecated
        public Builder onEvent(EventConsumer<?> handler) {
            Objects.requireNonNull(handler);
            handlers.add(handler);
            return this;
        }

        /**
         * Provide configuration data to initialize the {@link PolyglotEngine} for a specific
         * language. These arguments {@link com.oracle.truffle.api.TruffleLanguage.Env#getConfig()
         * can be used by the language} to initialize and configure their
         * {@link com.oracle.truffle.api.TruffleLanguage#createContext(com.oracle.truffle.api.TruffleLanguage.Env)
         * initial execution state} correctly.
         *
         * {@link com.oracle.truffle.api.vm.PolyglotEngineSnippets#initializeWithParameters}
         *
         * If the same key is specified multiple times for the same language, the previous values
         * are replaced and just the last one remains.
         *
         * @param mimeType identification of the language for which the arguments are - if the
         *            language declares multiple MIME types, any of them can be used
         *
         * @param key to identify a language-specific configuration element
         * @param value to parameterize initial state of a language
         * @return instance of this builder
         * @since 0.11
         */
        public Builder config(String mimeType, String key, Object value) {
            if (this.arguments == null) {
                this.arguments = new ArrayList<>();
            }
            this.arguments.add(new Object[]{mimeType, key, value});
            return this;
        }

        /**
         * Adds global named symbol into the configuration of to-be-built {@link PolyglotEngine}.
         * This symbol will be accessible to all languages via
         * {@link Env#importSymbol(java.lang.String)} and will take precedence over
         * {@link TruffleLanguage#findExportedSymbol symbols exported by languages itself}. Repeated
         * use of <code>globalSymbol</code> is possible; later definition of the same name overrides
         * the previous one.
         *
         * @param name name of the symbol to register
         * @param obj value of the object - expected to be primitive wrapper, {@link String} or
         *            <code>TruffleObject</code> for mutual inter-operability. If the object isn't
         *            of the previous types, the system tries to wrap it using
         *            {@link JavaInterop#asTruffleObject(java.lang.Object)}, if available
         * @return instance of this builder
         * @see PolyglotEngine#findGlobalSymbol(java.lang.String)
         * @throws IllegalArgumentException if the object isn't of primitive type and cannot be
         *             converted to {@link TruffleObject}
         * @since 0.9
         */
        public Builder globalSymbol(String name, Object obj) {
            final Object truffleReady;
            if (obj instanceof TruffleObject || obj instanceof Number || obj instanceof String || obj instanceof Character || obj instanceof Boolean) {
                truffleReady = obj;
            } else {
                if (JAVA_INTEROP_ENABLED) {
                    truffleReady = JavaInterop.asTruffleObject(obj);
                } else {
                    throw new IllegalArgumentException();
                }
            }
            globals.put(name, truffleReady);
            return this;
        }

        /**
         * Provides own executor for running {@link PolyglotEngine} scripts. By default
         * {@link PolyglotEngine#eval(com.oracle.truffle.api.source.Source)} and
         * {@link Value#invoke(java.lang.Object, java.lang.Object[])} are executed synchronously in
         * the calling thread. Sometimes, however it is more beneficial to run them asynchronously -
         * the easiest way to do so is to provide own executor when configuring the {
         * {@link #executor(java.util.concurrent.Executor) the builder}. The executor is expected to
         * execute all {@link Runnable runnables} passed into its
         * {@link Executor#execute(java.lang.Runnable)} method in the order they arrive and in a
         * single (yet arbitrary) thread.
         *
         * @param executor the executor to use for internal execution inside the {@link #build() to
         *            be created} {@link PolyglotEngine}
         * @return instance of this builder
         * @since 0.9
         */
        @SuppressWarnings("hiding")
        public Builder executor(Executor executor) {
            this.executor = executor;
            return this;
        }

        /**
         * Creates the {@link PolyglotEngine Truffle virtual machine}. The configuration is taken
         * from values passed into configuration methods in this class.
         *
         * @return new, isolated virtual machine with pre-registered languages
         * @since 0.9
         */
        public PolyglotEngine build() {
            assertNoTruffle();
            if (out == null) {
                out = System.out;
            }
            if (err == null) {
                err = System.err;
            }
            if (in == null) {
                in = System.in;
            }
            return new PolyglotEngine(executor, globals, out, err, in, handlers.toArray(new EventConsumer[0]), arguments);
        }
    }

    /**
     * Descriptions of languages supported in this Truffle virtual machine.
     *
     * @return an immutable map with keys being MIME types and values the {@link Language
     *         descriptions} of associated languages
     * @since 0.9
     */
    public Map<String, ? extends Language> getLanguages() {
        return Collections.unmodifiableMap(langs);
    }

    /**
     * Returns all instruments <em>loaded</em> in this this {@linkplain PolyglotEngine engine},
     * whether or not they are currently enabled. Some instruments are enabled automatically at
     * startup.
     *
     * @return the set of currently loaded instruments
     * @since 0.9
     */
    public Map<String, Instrument> getInstruments() {
        return instruments;
    }

    /**
     * Evaluates provided source. Chooses language registered for a particular
     * {@link Source#getMimeType() MIME type} (throws an {@link IllegalStateException} if there is
     * none). The language is then allowed to parse and execute the source.
     *
     * @param source code snippet to execute
     * @return a {@link Value} object that holds result of an execution, never <code>null</code>
     * @throws Exception thrown to signal errors while processing the code
     * @since 0.9
     */
<<<<<<< HEAD
    public Value eval(Source source) {
=======
    public Value eval(Source source) throws IOException {
        assert checkThread();
>>>>>>> 387cbe47
        assertNoTruffle();
        String mimeType = source.getMimeType();
        Language l = langs.get(mimeType);
        if (l == null) {
            throw new IllegalStateException("No language for MIME type " + mimeType + " found. Supported types: " + langs.keySet());
        }
        return evalImpl(langs.get(source.getMimeType()), source);
    }

    /**
     * Dispose instance of this engine. A user can explicitly
     * {@link TruffleLanguage#disposeContext(java.lang.Object) dispose all resources} allocated by
     * the languages active in this engine, when it is known the system is not going to be used in
     * the future.
     * <p>
     * Calling any other method of this class after the dispose has been done yields an
     * {@link IllegalStateException}.
     *
     * @since 0.9
     */
    public void dispose() {
        assert checkThread();
        assertNoTruffle();
        disposed = true;
        ComputeInExecutor<Void> compute = new ComputeInExecutor<Void>(executor) {
            @Override
            protected Void compute() {
                for (Language language : getLanguages().values()) {
                    TruffleLanguage<?> impl = language.getImpl(false);
                    if (impl != null) {
                        final Env env = language.getEnv(false, true);
                        if (env != null) {
                            try {
                                Access.LANGS.dispose(impl, env);
                            } catch (Exception | Error ex) {
                                LOG.log(Level.SEVERE, "Error disposing " + impl, ex);
                            }
                        }
                    }
                }

                for (Instrument instrument : instruments.values()) {
                    try {
                        /*
                         * TODO (chumer): ideally no cleanup is required for disposing
                         * PolyglotEngine if no ASTs are shared between instances. the anything
                         * might be shared assumption invalidates this optimization we should have a
                         * way to find out if a CallTarget/RootNode is shared across PolyglotEngine
                         * instances.
                         */
                        instrument.setEnabledImpl(false, false);
                    } catch (Exception | Error ex) {
                        LOG.log(Level.SEVERE, "Error disposing " + instrument, ex);
                    }
                }

                return null;
            }
        };
        compute.perform();
    }

<<<<<<< HEAD
    private Value eval(final Language l, final Source s) {
=======
    private Value evalImpl(final Language l, final Source source) throws IOException {
>>>>>>> 387cbe47
        final TruffleLanguage[] lang = {null};
        if (executor == null) {
            Object value = evalImpl(lang, l, source);
            return new DirectValue(lang, value);
        }
        assert checkThread();
        ComputeInExecutor<Object> compute = new ComputeInExecutor<Object>(executor) {
            @Override
<<<<<<< HEAD
            protected Object compute() {
                return evalImpl(lang, s, l);
=======
            protected Object compute() throws IOException {
                return evalImpl(lang, l, source);
>>>>>>> 387cbe47
            }
        };
        compute.perform();
        return new ExecutorValue(lang, compute);
    }

    private Object evalImpl(TruffleLanguage[] langTarget, Language l, Source source) throws IOException {
        try {
            CallTarget target = l.cache.get(source);
            if (target == null) {
                target = Truffle.getRuntime().createCallTarget(new PolyglotEvalRootNode(this, l, source));
                l.cache.put(source, target);
            }
            return target.call((Object) langTarget);
        } catch (UncheckedIOException unchecked) {
            throw unchecked.getCause();
        } catch (ThreadDeath t) {
            throw t;
        } catch (Throwable t) {
            throw new IOException(t);
        }
    }

    ContextStore context() {
        return context;
    }

    Object[] debugger() {
        return debugger;
    }

<<<<<<< HEAD
    @SuppressWarnings("try")
    private Object evalImpl(TruffleLanguage<?>[] fillLang, Source s, Language l) {
        ContextStore prev = ExecutionImpl.executionStarted(context);
        try {
            Access.DEBUG.executionStarted(PolyglotEngine.this, -1, debugger, s);
            TruffleLanguage<?> langImpl = l.getImpl(true);
            fillLang[0] = langImpl;
            return Access.LANGS.eval(langImpl, s, l.cache);
        } finally {
            ExecutionImpl.executionEnded(prev);
            Access.DEBUG.executionEnded(PolyglotEngine.this, debugger);
        }
    }

=======
>>>>>>> 387cbe47
    @SuppressWarnings({"try"})
    final Object invokeForeign(final Node foreignNode, VirtualFrame frame, final TruffleObject receiver) {
        assertNoTruffle();
        Object res;
        CompilerAsserts.neverPartOfCompilation();
        if (executor == null) {
            ContextStore prev = ExecutionImpl.executionStarted(context);
            try {
                Access.DEBUG.executionStarted(PolyglotEngine.this);
                final Object[] args = ForeignAccess.getArguments(frame).toArray();
                res = ForeignAccess.execute(foreignNode, frame, receiver, args);
            } finally {
                ExecutionImpl.executionEnded(prev);
            }
        } else {
            res = invokeForeignOnExecutor(foreignNode, frame, receiver);
        }
        if (res instanceof TruffleObject) {
            return new EngineTruffleObject(this, (TruffleObject) res);
        } else {
            return res;
        }
    }

    static void assertNoTruffle() {
        CompilerAsserts.neverPartOfCompilation("Methods of PolyglotEngine must not be compiled by Truffle. Use Truffle interoperability or a @TruffleBoundary instead.");
    }

    @TruffleBoundary
    private Object invokeForeignOnExecutor(final Node foreignNode, VirtualFrame frame, final TruffleObject receiver) {
        final MaterializedFrame materialized = frame.materialize();
        ComputeInExecutor<Object> compute = new ComputeInExecutor<Object>(executor) {
            @SuppressWarnings("try")
            @Override
            protected Object compute() {
                ContextStore prev = ExecutionImpl.executionStarted(context);
                try {
                    Access.DEBUG.executionStarted(PolyglotEngine.this);
                    final Object[] args = ForeignAccess.getArguments(materialized).toArray();
                    RootNode node = SymbolInvokerImpl.createTemporaryRoot(TruffleLanguage.class, foreignNode, receiver);
                    final CallTarget target = Truffle.getRuntime().createCallTarget(node);
                    return target.call(args);
                } finally {
                    ExecutionImpl.executionEnded(prev);
                }
            }
        };
        return compute.get();
    }

    /**
     * Looks global symbol provided by one of initialized languages up. First of all execute your
     * program via one of your {@link #eval(com.oracle.truffle.api.source.Source)} and then look
     * expected symbol up using this method.
     * <p>
     * The names of the symbols are language dependent, but for example the Java language bindings
     * follow the specification for method references:
     * <ul>
     * <li>"java.lang.Exception::new" is a reference to constructor of {@link Exception}
     * <li>"java.lang.Integer::valueOf" is a reference to static method in {@link Integer} class
     * </ul>
     * Once an symbol is obtained, it remembers values for fast access and is ready for being
     * invoked.
     *
     * @param globalName the name of the symbol to find
     * @return found symbol or <code>null</code> if it has not been found
     * @since 0.9
     */
    public Value findGlobalSymbol(final String globalName) {
        assert checkThread();
        assertNoTruffle();
        final TruffleLanguage<?>[] lang = {null};
        ComputeInExecutor<Object> compute = new ComputeInExecutor<Object>(executor) {
            @Override
<<<<<<< HEAD
            protected Object compute() {
                Object obj = globals.get(globalName);
                if (obj == null) {
                    for (Language dl : langs.values()) {
                        TruffleLanguage.Env env = dl.getEnv(false);
                        if (env == null) {
                            continue;
                        }
                        obj = Access.LANGS.findExportedSymbol(env, globalName, true);
                        if (obj != null) {
                            lang[0] = dl.getImpl(true);
                            break;
                        }
                    }
                }
                if (obj == null) {
                    for (Language dl : langs.values()) {
                        TruffleLanguage.Env env = dl.getEnv(false);
                        if (env == null) {
                            continue;
                        }
                        obj = Access.LANGS.findExportedSymbol(env, globalName, true);
                        if (obj != null) {
                            lang[0] = dl.getImpl(true);
                            break;
                        }
                    }
                }
                return obj;
=======
            protected Object compute() throws IOException {
                return importSymbol(lang, globalName);
>>>>>>> 387cbe47
            }
        };
        compute.perform();
        if (compute.get() == null) {
            return null;
        }
        return new ExecutorValue(lang, compute);
    }

    final Object importSymbol(TruffleLanguage<?>[] arr, String globalName) {
        Object g = globals.get(globalName);
        if (g != null) {
            return g;
        }
        Set<Language> uniqueLang = new LinkedHashSet<>(langs.values());
        for (int onlyExplicit = 1; onlyExplicit >= 0; onlyExplicit--) {
            for (Language dl : uniqueLang) {
                TruffleLanguage<?> l = dl.getImpl(false);
                TruffleLanguage.Env env = dl.getEnv(false);
                if (l == arr[0] || l == null || env == null) {
                    continue;
                }
                Object obj = Access.LANGS.findExportedSymbol(env, globalName, onlyExplicit == 1);
                if (obj != null) {
                    arr[0] = l;
                    return obj;
                }
            }
        }
        arr[0] = null;
        return null;
    }

    boolean checkThread() {
        if (initThread != Thread.currentThread()) {
            throw new IllegalStateException("PolyglotEngine created on " + initThread.getName() + " but used on " + Thread.currentThread().getName());
        }
        if (disposed) {
            throw new IllegalStateException("Engine has already been disposed");
        }
        return true;
    }

    @SuppressWarnings("unchecked")
    void dispatch(Object ev, int type) {
        if (type == Accessor.EngineSupport.EXECUTION_EVENT) {
            dispatchExecutionEvent(ev);
        }
        if (type == Accessor.EngineSupport.SUSPENDED_EVENT) {
            dispatchSuspendedEvent(ev);
        }
        Class clazz = ev.getClass();
        dispatch(clazz, ev);
    }

    /**
     * just to make javac happy.
     *
     * @param event
     */
    void dispatchSuspendedEvent(Object event) {
    }

    /**
     * just to make javac happy.
     *
     * @param event
     */
    void dispatchExecutionEvent(Object event) {
    }

    @SuppressWarnings("unchecked")
    <Event> void dispatch(Class<Event> type, Event event) {
        for (EventConsumer handler : handlers) {
            if (handler.type == type) {
                handler.on(event);
            }
        }
    }

    abstract static class PolyglotRootNode extends RootNode {

        protected final PolyglotEngine engine;

        PolyglotRootNode(Class<? extends TruffleLanguage> language, PolyglotEngine engine) {
            super(language, null, null);
            this.engine = engine;
        }

        @Override
        public final Object execute(VirtualFrame frame) {
            ContextStore prev = ExecutionImpl.executionStarted(engine.context());
            Access.DEBUG.executionStarted(engine);
            try {
                return executeImpl(frame);
            } finally {
                ExecutionImpl.executionEnded(prev);
            }
        }

        protected abstract Object executeImpl(VirtualFrame frame);
    }

    private static class PolyglotEvalRootNode extends PolyglotRootNode {

        private static final Object[] DEFAULT_ARGUMENTS = new Object[0];

        @Child private DirectCallNode call;
        private TruffleLanguage<?> fillLanguage;
        private final Language language;
        private final Source source;
        private final PolyglotEngine engine;

        PolyglotEvalRootNode(PolyglotEngine engine, Language language, Source source) {
            super(TruffleLanguage.class, engine);
            this.engine = engine;
            this.source = source;
            this.language = language;
        }

        public PolyglotEngine getEngine() {
            return engine;
        }

        @Override
        protected Object executeImpl(VirtualFrame frame) {
            TruffleLanguage[] fillLang = (TruffleLanguage[]) frame.getArguments()[0];
            if (call == null) {
                CompilerDirectives.transferToInterpreterAndInvalidate();
                initialize();
            }
            fillLang[0] = fillLanguage;
            return call.call(frame, DEFAULT_ARGUMENTS);
        }

        private void initialize() {
            TruffleLanguage<?> languageImpl = language.getImpl(true);
            CallTarget target;
            try {
                target = Access.LANGS.parse(languageImpl, source, null);
            } catch (IOException e) {
                throw new UncheckedIOException(e);
            }
            if (target == null) {
                throw new UncheckedIOException(new IOException("Parsing has not produced a CallTarget for " + source));
            }
            fillLanguage = languageImpl;
            call = insert(DirectCallNode.create(target));
        }
    }

    private static final class UncheckedIOException extends RuntimeException {

        private static final long serialVersionUID = 1L;

        UncheckedIOException(IOException cause) {
            super(cause);
        }

        @Override
        public synchronized IOException getCause() {
            return (IOException) super.getCause();
        }

    }

    /**
     * A future value wrapper. A user level wrapper around values returned by evaluation of various
     * {@link PolyglotEngine} functions like
     * {@link PolyglotEngine#findGlobalSymbol(java.lang.String)} and
     * {@link PolyglotEngine#eval(com.oracle.truffle.api.source.Source)} or a value returned by
     * {@link #invoke(java.lang.Object, java.lang.Object...) a subsequent execution}. In case the
     * {@link PolyglotEngine} has been initialized for
     * {@link Builder#executor(java.util.concurrent.Executor) asynchronous execution}, the
     * {@link Value} represents a future - i.e., it is returned immediately, leaving the execution
     * running on behind.
     *
     * @since 0.9
     */
    public abstract class Value {
        private final TruffleLanguage<?>[] language;
        private CallTarget target;

        Value(TruffleLanguage<?>[] language) {
            this.language = language;
        }

        abstract boolean isDirect();

        abstract Object value();

        /**
         * Obtains the object represented by this symbol. The <em>raw</em> object can either be a
         * wrapper about primitive type (e.g. {@link Number}, {@link String}, {@link Character},
         * {@link Boolean}) or a <em>TruffleObject</em> representing more complex object from a
         * language. The method can return <code>null</code>.
         *
         * @return the object or <code>null</code>
         * @throws Exception in case it is not possible to obtain the value of the object
         * @since 0.9
         */
        public Object get() {
            assertNoTruffle();
            Object result = waitForSymbol();
            if (executor != null && result instanceof TruffleObject) {
                return new EngineTruffleObject(PolyglotEngine.this, (TruffleObject) result);
            } else {
                return result;
            }
        }

        /**
         * Obtains Java view of the object represented by this symbol. The method basically
         * delegates to
         * {@link JavaInterop#asJavaObject(java.lang.Class, com.oracle.truffle.api.interop.TruffleObject)}
         * . The method handles primitive types (like {@link Number}, etc.) by casting and returning
         * them. When a {@link String}.<code>class</code> is requested, the method let's the
         * language that produced the value to do the
         * {@link TruffleLanguage#toString(java.lang.Object, java.lang.Object) necessary formating}.
         *
         * @param <T> the type of the view one wants to obtain
         * @param representation the class of the view interface (it has to be an interface)
         * @return instance of the view wrapping the object of this symbol
         * @throws Exception in case it is not possible to obtain the value of the object
         * @throws ClassCastException if the value cannot be converted to desired view
         * @since 0.9
         */
        public <T> T as(final Class<T> representation) {
            assertNoTruffle();
            final Object obj = get();
            if (obj instanceof EngineTruffleObject) {
                EngineTruffleObject eto = (EngineTruffleObject) obj;
                if (representation.isInstance(eto.getDelegate())) {
                    return representation.cast(eto.getDelegate());
                }
            }
            if (representation == String.class) {
                final Class<? extends TruffleLanguage> clazz = language[0].getClass();
                Object unwrapped = obj;
                while (unwrapped instanceof EngineTruffleObject) {
                    unwrapped = ((EngineTruffleObject) obj).getDelegate();
                }
                return representation.cast(Access.LANGS.toString(language[0], findEnv(clazz), unwrapped));
            }
            if (representation.isInstance(obj)) {
                return representation.cast(obj);
            }
            if (JAVA_INTEROP_ENABLED) {
                return JavaInterop.asJavaObject(representation, (TruffleObject) obj);
            }
            throw new ClassCastException("Value cannot be represented as " + representation.getName());
        }

        /**
         * Invokes the symbol. If the symbol represents a function, then it should be invoked with
         * provided arguments. If the symbol represents a field, then first argument (if provided)
         * should set the value to the field; the return value should be the actual value of the
         * field when the <code>invoke</code> method returns.
         *
         * @param thiz this/self in language that support such concept; use <code>null</code> to let
         *            the language use default this/self or ignore the value
         * @param args arguments to pass when invoking the symbol
         * @return symbol wrapper around the value returned by invoking the symbol, never
         *         <code>null</code>
         * @throws Exception signals problem during execution
         * @since 0.9
         */
        @Deprecated
        public Value invoke(final Object thiz, final Object... args) {
            return execute(args);
        }

        /**
         * Executes the symbol. If the symbol represents a function, then it should be invoked with
         * provided arguments. If the symbol represents a field, then first argument (if provided)
         * should set the value to the field; the return value should be the actual value of the
         * field when the <code>invoke</code> method returns.
         *
         * @param args arguments to pass when invoking the symbol; either wrappers of Java primitive
         *            types (e.g. {@link java.lang.Byte}, {@link java.lang.Short},
         *            {@link java.lang.Integer}, {@link java.lang.Long}, {@link java.lang.Float},
         *            {@link java.lang.Double}, {@link java.lang.Character},
         *            {@link java.lang.Boolean}, and {@link java.lang.String}) or a
         *            {@link TruffleObject object created} by one of the languages)
         *
         * @return symbol wrapper around the value returned by invoking the symbol, never
         *         <code>null</code>
         * @throws Exception signals problem during execution
         * @since 0.9
         */
        public Value execute(final Object... args) {
            if (isDirect()) {
                Object ret = executeDirect(args);
                return new DirectValue(language, ret);
            }
            assertNoTruffle();

            get();
            ComputeInExecutor<Object> invokeCompute = new ComputeInExecutor<Object>(executor) {
                @SuppressWarnings("try")
                @Override
                protected Object compute() {
                    return executeDirect(args);
                }
            };
            invokeCompute.perform();
            return new ExecutorValue(language, invokeCompute);
        }

        @SuppressWarnings("try")
        private Object executeDirect(Object[] args) {
            if (target == null) {
                target = SymbolInvokerImpl.createExecuteSymbol(language[0], PolyglotEngine.this, value());
            }
            return target.call(args);
        }

        private Object waitForSymbol() {
            assertNoTruffle();
            assert checkThread();
            return value();
        }
    }

    private class DirectValue extends Value {
        private final Object value;

        DirectValue(TruffleLanguage<?>[] language, Object value) {
            super(language);
            this.value = value;
        }

        @Override
        boolean isDirect() {
            return true;
        }

        @Override
        Object value() {
            return value;
        }

        @Override
        public String toString() {
            return "PolyglotEngine.Value[value=" + value + ",computed=true,exception=null]";
        }
    }

    private class ExecutorValue extends Value {
        private final ComputeInExecutor<Object> compute;

        ExecutorValue(TruffleLanguage<?>[] language, ComputeInExecutor<Object> compute) {
            super(language);
            this.compute = compute;
        }

        @Override
        boolean isDirect() {
            return false;
        }

        @Override
        Object value() {
            return compute.get();
        }

        @Override
        public String toString() {
            return "PolyglotEngine.Value[" + compute + "]";
        }
    }

    /**
     * Handle for an installed {@linkplain TruffleInstrument instrument}: a client of a running
     * {@linkplain PolyglotEngine engine} that can observe and inject behavior into interpreters
     * written using the Truffle framework. The handle provides access to the instrument's metadata
     * and allows the instrument to be {@linkplain Instrument#setEnabled(boolean) enabled/disabled}.
     *
     * @see PolyglotEngine#getInstruments()
     * @since 0.9
     */
    public final class Instrument {

        private final InstrumentCache info;
        private final Object instrumentLock = new Object();
        private volatile boolean enabled;

        Instrument(InstrumentCache cache) {
            this.info = cache;
        }

        /**
         * @return the id of the instrument
         * @since 0.9
         */
        public String getId() {
            return info.getId();
        }

        /**
         * @return a human readable name of the installed instrument.
         * @since 0.9
         */
        public String getName() {
            return info.getName();
        }

        /**
         * @return the version of the installed instrument.
         * @since 0.9
         */
        public String getVersion() {
            return info.getVersion();
        }

        InstrumentCache getCache() {
            return info;
        }

        /**
         * @return <code>true</code> if the underlying instrument is enabled else <code>false</code>
         * @since 0.9
         */
        public boolean isEnabled() {
            return enabled;
        }

        /**
         * Lookup additional service provided by the instrument. Here is an example how to query for
         * a hypothetical <code>DebuggerController</code>: {@codesnippet DebuggerExampleTest}
         *
         * @param <T> the type of the service
         * @param type class of the service that is being requested
         * @return instance of requested type, or <code>null</code> if no such service is available
         *         for the instrument
         * @since 0.9
         */
        public <T> T lookup(Class<T> type) {
            return Access.INSTRUMENT.getInstrumentationHandlerService(instrumentationHandler, this, type);
        }

        /**
         * Enables/disables the installed instrument in the engine.
         *
         * @param enabled <code>true</code> to enable <code>false</code> to disable
         * @since 0.9
         */
        public void setEnabled(final boolean enabled) {
            if (disposed) {
                throw new IllegalStateException("Engine has already been disposed");
            }
            if (executor == null) {
                setEnabledImpl(enabled, true);
            } else {
                ComputeInExecutor<Void> compute = new ComputeInExecutor<Void>(executor) {
                    @Override
                    protected Void compute() {
                        setEnabledImpl(enabled, true);
                        return null;
                    }
                };
                compute.perform();
            }
        }

        void setEnabledImpl(final boolean enabled, boolean cleanup) {
            synchronized (instrumentLock) {
                if (this.enabled != enabled) {
                    if (enabled) {
                        Access.INSTRUMENT.addInstrument(instrumentationHandler, this, getCache().getInstrumentationClass());
                    } else {
                        Access.INSTRUMENT.disposeInstrument(instrumentationHandler, this, cleanup);
                    }
                    this.enabled = enabled;
                }
            }
        }

        /** @since 0.9 */
        @Override
        public String toString() {
            return "Instrument [id=" + getId() + ", name=" + getName() + ", version=" + getVersion() + ", enabled=" + enabled + "]";
        }
    }

    /**
     * Description of a language registered in {@link PolyglotEngine Truffle virtual machine}.
     * Languages are registered by {@link Registration} annotation which stores necessary
     * information into a descriptor inside of the language's JAR file. When a new
     * {@link PolyglotEngine} is created, it reads all available descriptors and creates
     * {@link Language} objects to represent them. One can obtain a {@link #getName() name} or list
     * of supported {@link #getMimeTypes() MIME types} for each language. The actual language
     * implementation is not initialized until
     * {@link PolyglotEngine#eval(com.oracle.truffle.api.source.Source) a code is evaluated} in it.
     *
     * @since 0.9
     */
    public class Language {
        private final Map<Source, CallTarget> cache;
        private final LanguageCache info;
        private volatile TruffleLanguage.Env env;
        private volatile TruffleLanguage<?> language;

        Language(LanguageCache info) {
            this.cache = new WeakHashMap<>();
            this.info = info;
        }

        /**
         * MIME types recognized by the language.
         *
         * @return returns immutable set of recognized MIME types
         * @since 0.9
         */
        public Set<String> getMimeTypes() {
            return info.getMimeTypes();
        }

        /**
         * Human readable name of the language. Think of C, Ruby, JS, etc.
         *
         * @return string giving the language a name
         * @since 0.9
         */
        public String getName() {
            return info.getName();
        }

        /**
         * Name of the language version.
         *
         * @return string specifying the language version
         * @since 0.9
         */
        public String getVersion() {
            return info.getVersion();
        }

        /**
         * Evaluates provided source. Ignores the particular {@link Source#getMimeType() MIME type}
         * and forces evaluation in the context of <code>this</code> language.
         *
         * @param source code snippet to execute
         * @return a {@link Value} object that holds result of an execution, never <code>null</code>
         * @throws Exception thrown to signal errors while processing the code
         * @since 0.9
         */
        public Value eval(Source source) {
            assertNoTruffle();
            return PolyglotEngine.this.evalImpl(this, source);
        }

        /**
         * Returns value representing global object of the language.
         * <p>
         * The object is expected to be <code>TruffleObject</code> (e.g. a native object from the
         * other language) but technically it can be one of Java primitive wrappers ({@link Integer}
         * , {@link Double}, {@link Short}, etc.).
         *
         * @return the global object or <code>null</code> if the language does not support such
         *         concept
         * @since 0.9
         */
        @SuppressWarnings("try")
        public Value getGlobalObject() {
            assert checkThread();
            ContextStore prev = ExecutionImpl.executionStarted(context);
            try {
                Object res = Access.LANGS.languageGlobal(getEnv(true));
                if (res == null) {
                    return null;
                }
                return new DirectValue(new TruffleLanguage[]{getImpl(true)}, res);
            } finally {
                ExecutionImpl.executionEnded(prev);
            }
        }

        TruffleLanguage<?> getImpl(boolean create) {
            getEnv(create);
            return language;
        }

        private Map<String, Object> getArgumentsForLanguage() {
            if (config == null) {
                return Collections.emptyMap();
            }

            Map<String, Object> forLanguage = new HashMap<>();
            for (Object[] mimeKeyValue : config) {
                if (getMimeTypes().contains(mimeKeyValue[0])) {
                    forLanguage.put((String) mimeKeyValue[1], mimeKeyValue[2]);
                }
            }
            return Collections.unmodifiableMap(forLanguage);
        }

        TruffleLanguage.Env getEnv(boolean create) {
            return getEnv(create, false);
        }

        TruffleLanguage.Env getEnv(boolean create, boolean clear) {
            TruffleLanguage.Env tmp = env;
            if ((tmp == null && create) || clear) {
                // getEnv is accessed from the instrumentation code so it needs to be thread-safe.
                synchronized (this) {
                    tmp = env;
                    if (tmp == null && create) {
                        language = info.loadLanguage();
                        env = tmp = Access.LANGS.attachEnv(PolyglotEngine.this, language, out, err, in, getArgumentsForLanguage());
                    }
                    if (clear) {
                        language = null;
                        env = null;
                    }
                }
            }
            return tmp;
        }

        /** @since 0.9 */
        @Override
        public String toString() {
            return "[" + getName() + "@ " + getVersion() + " for " + getMimeTypes() + "]";
        }

    } // end of Language

    //
    // Accessor helper methods
    //

    TruffleLanguage<?> findLanguage(Class<? extends TruffleLanguage> languageClazz) {
        for (Map.Entry<String, Language> entrySet : langs.entrySet()) {
            Language languageDescription = entrySet.getValue();
            final TruffleLanguage<?> impl = languageDescription.getImpl(false);
            if (languageClazz.isInstance(impl)) {
                return impl;
            }
        }
        return null;
    }

    TruffleLanguage<?> findLanguage(String mimeType) {
        Language languageDescription = this.langs.get(mimeType);
        if (languageDescription != null) {
            return languageDescription.getImpl(true);
        }
        return null;
    }

    Env findEnv(Class<? extends TruffleLanguage> languageClazz) {
        for (Map.Entry<String, Language> entrySet : langs.entrySet()) {
            Language languageDescription = entrySet.getValue();
            Env env = languageDescription.getEnv(false);
            if (env != null && languageClazz.isInstance(languageDescription.getImpl(false))) {
                return env;
            }
        }
        throw new IllegalStateException("Cannot find language " + languageClazz + " among " + langs);
    }

    static class Access {
        static final Accessor.LanguageSupport LANGS = SPIAccessor.langs();
        static final Accessor.InstrumentSupport INSTRUMENT = SPIAccessor.instrumentAccess();
        static final Accessor.DebugSupport DEBUG = SPIAccessor.debugAccess();
    }

    private static class SPIAccessor extends Accessor {
        static LanguageSupport langs() {
            return SPI.languageSupport();
        }

        static InstrumentSupport instrumentAccess() {
            return SPI.instrumentSupport();
        }

        static DebugSupport debugAccess() {
            return SPI.debugSupport();
        }

        @Override
        protected EngineSupport engineSupport() {
            return new EngineImpl();
        }

        static final class EngineImpl extends EngineSupport {

            @Override
            public boolean isEvalRoot(RootNode target) {
                if (target instanceof PolyglotEvalRootNode) {
                    if (((PolyglotEvalRootNode) target).getEngine() == ExecutionImpl.findVM()) {
                        return true;
                    }
                }
                return false;
            }

            @Override
            public Object findLanguage(Class<? extends TruffleLanguage> language) {
                if (language == TruffleLanguage.class) {
                    return null;
                }
                return ((PolyglotEngine) ExecutionImpl.findVM()).findLanguage(language);
            }

            @Override
            public boolean isMimeTypeSupported(Object obj, String mimeType) {
                final PolyglotEngine vm = (PolyglotEngine) obj;
                return vm.findLanguage(mimeType) != null;
            }

            @Override
            public Env findEnv(Object obj, Class<? extends TruffleLanguage> languageClass) {
                PolyglotEngine vm = (PolyglotEngine) obj;
                return vm.findEnv(languageClass);
            }

            @Override
            public void dispatchEvent(Object obj, Object event, int type) {
                PolyglotEngine vm = (PolyglotEngine) obj;
                vm.dispatch(event, type);
            }

            @Override
            public TruffleLanguage<?> findLanguageImpl(Object obj, Class<? extends TruffleLanguage> languageClazz, String mimeType) {
                final PolyglotEngine vm = (PolyglotEngine) (obj == null ? ExecutionImpl.findVM() : obj);
                if (vm == null) {
                    throw new IllegalStateException("Accessor.findLanguageImpl access to vm");
                }
                TruffleLanguage<?> language = null;
                if (languageClazz != null) {
                    language = vm.findLanguage(languageClazz);
                }
                if (language == null && mimeType != null) {
                    language = vm.findLanguage(mimeType);
                }
                if (language == null) {
                    throw new IllegalStateException("Cannot find language " + languageClazz + " with mimeType" + mimeType + " among " + vm.langs);
                }
                return language;
            }

            @Override
            public Object getInstrumentationHandler(Object obj) {
                final PolyglotEngine vm = (PolyglotEngine) (obj == null ? ExecutionImpl.findVM() : obj);
                return vm == null ? null : vm.instrumentationHandler;
            }

            @Override
            public Object importSymbol(Object vmObj, TruffleLanguage<?> ownLang, String globalName) {
                PolyglotEngine vm = (PolyglotEngine) vmObj;
                return vm.importSymbol(new TruffleLanguage<?>[]{ownLang}, globalName);
            }

            @Override
            public <C> FindContextNode<C> createFindContextNode(TruffleLanguage<C> lang) {
                return new FindContextNodeImpl<>(lang);
            }

            @Override
            public void registerDebugger(Object vm, Object debugger) {
                PolyglotEngine engine = (PolyglotEngine) vm;
                assert engine.debugger()[0] == null || engine.debugger()[0] == debugger;
                engine.debugger()[0] = debugger;
            }
        }

    } // end of SPIAccessor
}

class PolyglotEngineSnippets {
    abstract class YourLang extends TruffleLanguage<Object> {
        public static final String MIME_TYPE = "application/my-test-lang";
    }

    public static PolyglotEngine initializeWithParameters() {
        // @formatter:off
        // BEGIN: com.oracle.truffle.api.vm.PolyglotEngineSnippets#initializeWithParameters
        String[] args = {"--kernel", "Kernel.som", "--instrument", "dyn-metrics"};
        PolyglotEngine.Builder builder = PolyglotEngine.newBuilder();
        builder.config(YourLang.MIME_TYPE, "CMD_ARGS", args);
        PolyglotEngine vm = builder.build();
        // END: com.oracle.truffle.api.vm.PolyglotEngineSnippets#initializeWithParameters
        // @formatter:on
        return vm;
    }
}<|MERGE_RESOLUTION|>--- conflicted
+++ resolved
@@ -459,12 +459,8 @@
      * @throws Exception thrown to signal errors while processing the code
      * @since 0.9
      */
-<<<<<<< HEAD
     public Value eval(Source source) {
-=======
-    public Value eval(Source source) throws IOException {
         assert checkThread();
->>>>>>> 387cbe47
         assertNoTruffle();
         String mimeType = source.getMimeType();
         Language l = langs.get(mimeType);
@@ -527,11 +523,7 @@
         compute.perform();
     }
 
-<<<<<<< HEAD
-    private Value eval(final Language l, final Source s) {
-=======
-    private Value evalImpl(final Language l, final Source source) throws IOException {
->>>>>>> 387cbe47
+    private Value evalImpl(final Language l, final Source source) {
         final TruffleLanguage[] lang = {null};
         if (executor == null) {
             Object value = evalImpl(lang, l, source);
@@ -540,34 +532,21 @@
         assert checkThread();
         ComputeInExecutor<Object> compute = new ComputeInExecutor<Object>(executor) {
             @Override
-<<<<<<< HEAD
             protected Object compute() {
-                return evalImpl(lang, s, l);
-=======
-            protected Object compute() throws IOException {
                 return evalImpl(lang, l, source);
->>>>>>> 387cbe47
             }
         };
         compute.perform();
         return new ExecutorValue(lang, compute);
     }
 
-    private Object evalImpl(TruffleLanguage[] langTarget, Language l, Source source) throws IOException {
-        try {
-            CallTarget target = l.cache.get(source);
-            if (target == null) {
-                target = Truffle.getRuntime().createCallTarget(new PolyglotEvalRootNode(this, l, source));
-                l.cache.put(source, target);
-            }
-            return target.call((Object) langTarget);
-        } catch (UncheckedIOException unchecked) {
-            throw unchecked.getCause();
-        } catch (ThreadDeath t) {
-            throw t;
-        } catch (Throwable t) {
-            throw new IOException(t);
-        }
+    private Object evalImpl(TruffleLanguage[] langTarget, Language l, Source source) {
+        CallTarget target = l.cache.get(source);
+        if (target == null) {
+            target = Truffle.getRuntime().createCallTarget(new PolyglotEvalRootNode(this, l, source));
+            l.cache.put(source, target);
+        }
+        return target.call((Object) langTarget);
     }
 
     ContextStore context() {
@@ -578,23 +557,6 @@
         return debugger;
     }
 
-<<<<<<< HEAD
-    @SuppressWarnings("try")
-    private Object evalImpl(TruffleLanguage<?>[] fillLang, Source s, Language l) {
-        ContextStore prev = ExecutionImpl.executionStarted(context);
-        try {
-            Access.DEBUG.executionStarted(PolyglotEngine.this, -1, debugger, s);
-            TruffleLanguage<?> langImpl = l.getImpl(true);
-            fillLang[0] = langImpl;
-            return Access.LANGS.eval(langImpl, s, l.cache);
-        } finally {
-            ExecutionImpl.executionEnded(prev);
-            Access.DEBUG.executionEnded(PolyglotEngine.this, debugger);
-        }
-    }
-
-=======
->>>>>>> 387cbe47
     @SuppressWarnings({"try"})
     final Object invokeForeign(final Node foreignNode, VirtualFrame frame, final TruffleObject receiver) {
         assertNoTruffle();
@@ -669,40 +631,8 @@
         final TruffleLanguage<?>[] lang = {null};
         ComputeInExecutor<Object> compute = new ComputeInExecutor<Object>(executor) {
             @Override
-<<<<<<< HEAD
             protected Object compute() {
-                Object obj = globals.get(globalName);
-                if (obj == null) {
-                    for (Language dl : langs.values()) {
-                        TruffleLanguage.Env env = dl.getEnv(false);
-                        if (env == null) {
-                            continue;
-                        }
-                        obj = Access.LANGS.findExportedSymbol(env, globalName, true);
-                        if (obj != null) {
-                            lang[0] = dl.getImpl(true);
-                            break;
-                        }
-                    }
-                }
-                if (obj == null) {
-                    for (Language dl : langs.values()) {
-                        TruffleLanguage.Env env = dl.getEnv(false);
-                        if (env == null) {
-                            continue;
-                        }
-                        obj = Access.LANGS.findExportedSymbol(env, globalName, true);
-                        if (obj != null) {
-                            lang[0] = dl.getImpl(true);
-                            break;
-                        }
-                    }
-                }
-                return obj;
-=======
-            protected Object compute() throws IOException {
                 return importSymbol(lang, globalName);
->>>>>>> 387cbe47
             }
         };
         compute.perform();
@@ -840,33 +770,13 @@
 
         private void initialize() {
             TruffleLanguage<?> languageImpl = language.getImpl(true);
-            CallTarget target;
-            try {
-                target = Access.LANGS.parse(languageImpl, source, null);
-            } catch (IOException e) {
-                throw new UncheckedIOException(e);
-            }
+            CallTarget target = Access.LANGS.parse(languageImpl, source, null);
             if (target == null) {
-                throw new UncheckedIOException(new IOException("Parsing has not produced a CallTarget for " + source));
+                throw new NullPointerException("Parsing has not produced a CallTarget for " + source);
             }
             fillLanguage = languageImpl;
             call = insert(DirectCallNode.create(target));
         }
-    }
-
-    private static final class UncheckedIOException extends RuntimeException {
-
-        private static final long serialVersionUID = 1L;
-
-        UncheckedIOException(IOException cause) {
-            super(cause);
-        }
-
-        @Override
-        public synchronized IOException getCause() {
-            return (IOException) super.getCause();
-        }
-
     }
 
     /**
