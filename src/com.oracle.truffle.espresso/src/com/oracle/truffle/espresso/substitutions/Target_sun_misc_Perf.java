/*
 * Copyright (c) 2018, 2020, Oracle and/or its affiliates. All rights reserved.
 * DO NOT ALTER OR REMOVE COPYRIGHT NOTICES OR THIS FILE HEADER.
 *
 * This code is free software; you can redistribute it and/or modify it
 * under the terms of the GNU General Public License version 2 only, as
 * published by the Free Software Foundation.
 *
 * This code is distributed in the hope that it will be useful, but WITHOUT
 * ANY WARRANTY; without even the implied warranty of MERCHANTABILITY or
 * FITNESS FOR A PARTICULAR PURPOSE.  See the GNU General Public License
 * version 2 for more details (a copy is included in the LICENSE file that
 * accompanied this code).
 *
 * You should have received a copy of the GNU General Public License version
 * 2 along with this work; if not, write to the Free Software Foundation,
 * Inc., 51 Franklin St, Fifth Floor, Boston, MA 02110-1301 USA.
 *
 * Please contact Oracle, 500 Oracle Parkway, Redwood Shores, CA 94065 USA
 * or visit www.oracle.com if you need additional information or have any
 * questions.
 */

package com.oracle.truffle.espresso.substitutions;

import java.nio.ByteBuffer;

<<<<<<< HEAD
import com.oracle.truffle.api.nodes.DirectCallNode;
=======
import com.oracle.truffle.espresso.meta.Meta;
>>>>>>> b373f364
import com.oracle.truffle.espresso.runtime.StaticObject;

/**
 * These (incomplete) substitutions are just a band-aid to run critical internal code (e.g.
 * ClassLoader). The Perf API is currently unsupported.
 */
@EspressoSubstitutions
public final class Target_sun_misc_Perf {

    // the Variability enum must be kept in synchronization with the
    // the com.sun.hotspot.perfdata.Variability class
    // enum Variability {
    public static final int V_Constant = 1;
    public static final int V_Monotonic = 2;
    public static final int V_Variable = 3;
    public static final int V_last = V_Variable;
    // };

    // the Units enum must be kept in synchronization with the
    // the com.sun.hotspot.perfdata.Units class
    // enum Units {
    public static final int U_None = 1;
    public static final int U_Bytes = 2;
    public static final int U_Ticks = 3;
    public static final int U_Events = 4;
    public static final int U_String = 5;
    public static final int U_Hertz = 6;
    public static final int U_Last = U_Hertz;
    // };

    private static byte[] longToBytes(long x) {
        ByteBuffer buffer = ByteBuffer.wrap(new byte[8]);
        buffer.putLong(0, x);
        return buffer.array();
    }

    @Substitution(hasReceiver = true)
    public static @Host(ByteBuffer.class) StaticObject createLong(@Host(typeName = "Lsun/misc/Perf;") StaticObject self,
                    @SuppressWarnings("unused") @Host(String.class) StaticObject name, int variability, int units, long value) {
        // TODO(tg): inject meta
        Meta meta = self.getKlass().getMeta();

        if (units <= 0 || units > U_Last) {
            throw Meta.throwException(meta.java_lang_IllegalArgumentException);
        }

<<<<<<< HEAD
    @SuppressWarnings("unused")
    @Substitution(hasReceiver = true)
    public static @Host(ByteBuffer.class) StaticObject createLong(Object self, @Host(String.class) StaticObject name, int variability, int units, long value,
                    @GuestCall DirectCallNode ByteBuffer_wrap) {
        return (StaticObject) ByteBuffer_wrap.call(StaticObject.wrap(ByteUtils.longToBytes(value)));
=======
        // check that the PerfData name doesn't already exist
        // if (PerfDataManager::exists(name_utf)) {
        // THROW_MSG_0(vmSymbols::java_lang_IllegalArgumentException(), "PerfLong name already
        // exists");
        // }

        switch (variability) {
            case V_Constant:
            case V_Monotonic:
            case V_Variable:
                break;
            default:
                throw Meta.throwException(meta.java_lang_IllegalArgumentException);
        }

        return (StaticObject) meta.java_nio_ByteBuffer_wrap.invokeDirect(null, StaticObject.wrap(longToBytes(value)));
>>>>>>> b373f364
    }

    @Substitution
    public static void registerNatives() {
        /* nop */
    }
}<|MERGE_RESOLUTION|>--- conflicted
+++ resolved
@@ -25,11 +25,7 @@
 
 import java.nio.ByteBuffer;
 
-<<<<<<< HEAD
-import com.oracle.truffle.api.nodes.DirectCallNode;
-=======
 import com.oracle.truffle.espresso.meta.Meta;
->>>>>>> b373f364
 import com.oracle.truffle.espresso.runtime.StaticObject;
 
 /**
@@ -76,13 +72,6 @@
             throw Meta.throwException(meta.java_lang_IllegalArgumentException);
         }
 
-<<<<<<< HEAD
-    @SuppressWarnings("unused")
-    @Substitution(hasReceiver = true)
-    public static @Host(ByteBuffer.class) StaticObject createLong(Object self, @Host(String.class) StaticObject name, int variability, int units, long value,
-                    @GuestCall DirectCallNode ByteBuffer_wrap) {
-        return (StaticObject) ByteBuffer_wrap.call(StaticObject.wrap(ByteUtils.longToBytes(value)));
-=======
         // check that the PerfData name doesn't already exist
         // if (PerfDataManager::exists(name_utf)) {
         // THROW_MSG_0(vmSymbols::java_lang_IllegalArgumentException(), "PerfLong name already
@@ -99,7 +88,6 @@
         }
 
         return (StaticObject) meta.java_nio_ByteBuffer_wrap.invokeDirect(null, StaticObject.wrap(longToBytes(value)));
->>>>>>> b373f364
     }
 
     @Substitution
