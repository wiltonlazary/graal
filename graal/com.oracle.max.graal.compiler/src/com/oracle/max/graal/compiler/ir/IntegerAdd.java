--- conflicted
+++ resolved
@@ -35,12 +35,7 @@
 
     @Override
     public Node copy(Graph into) {
-<<<<<<< HEAD
-        IntegerAdd x = new IntegerAdd(kind, null, null, into);
-        return x;
-=======
         return new IntegerAdd(kind, null, null, into);
->>>>>>> 7677555d
     }
 
     @Override
