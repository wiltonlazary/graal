/*
 * Copyright (c) 2015, 2016, Oracle and/or its affiliates. All rights reserved.
 * DO NOT ALTER OR REMOVE COPYRIGHT NOTICES OR THIS FILE HEADER.
 *
 * This code is free software; you can redistribute it and/or modify it
 * under the terms of the GNU General Public License version 2 only, as
 * published by the Free Software Foundation.
 *
 * This code is distributed in the hope that it will be useful, but WITHOUT
 * ANY WARRANTY; without even the implied warranty of MERCHANTABILITY or
 * FITNESS FOR A PARTICULAR PURPOSE.  See the GNU General Public License
 * version 2 for more details (a copy is included in the LICENSE file that
 * accompanied this code).
 *
 * You should have received a copy of the GNU General Public License version
 * 2 along with this work; if not, write to the Free Software Foundation,
 * Inc., 51 Franklin St, Fifth Floor, Boston, MA 02110-1301 USA.
 *
 * Please contact Oracle, 500 Oracle Parkway, Redwood Shores, CA 94065 USA
 * or visit www.oracle.com if you need additional information or have any
 * questions.
 */
package org.graalvm.compiler.replacements;

import static org.graalvm.compiler.nodes.graphbuilderconf.IntrinsicContext.CompilationContext.INLINE_AFTER_PARSING;

import java.util.HashMap;
import java.util.Map;

import org.graalvm.compiler.bytecode.BytecodeProvider;
import org.graalvm.compiler.debug.Debug;
import org.graalvm.compiler.java.GraphBuilderPhase;
import org.graalvm.compiler.nodes.EncodedGraph;
import org.graalvm.compiler.nodes.GraphEncoder;
import org.graalvm.compiler.nodes.StructuredGraph;
import org.graalvm.compiler.nodes.StructuredGraph.AllowAssumptions;
import org.graalvm.compiler.nodes.graphbuilderconf.GraphBuilderConfiguration;
import org.graalvm.compiler.nodes.graphbuilderconf.IntrinsicContext;
import org.graalvm.compiler.options.OptionValues;
import org.graalvm.compiler.phases.OptimisticOptimizations;
import org.graalvm.compiler.phases.common.CanonicalizerPhase;
import org.graalvm.compiler.phases.common.ConvertDeoptimizeToGuardPhase;
import org.graalvm.compiler.phases.tiers.PhaseContext;
import org.graalvm.compiler.phases.util.Providers;

import jdk.vm.ci.code.Architecture;
import jdk.vm.ci.meta.ResolvedJavaMethod;

/**
 * A graph decoder that provides all necessary encoded graphs on-the-fly (by parsing the methods and
 * encoding the graphs).
 */
public class CachingPEGraphDecoder extends PEGraphDecoder {

    protected final Providers providers;
    protected final GraphBuilderConfiguration graphBuilderConfig;
    protected final OptimisticOptimizations optimisticOpts;
    private final AllowAssumptions allowAssumptions;
    private final Map<ResolvedJavaMethod, EncodedGraph> graphCache;

    public CachingPEGraphDecoder(Providers providers, GraphBuilderConfiguration graphBuilderConfig, OptimisticOptimizations optimisticOpts, AllowAssumptions allowAssumptions,
                    Architecture architecture, OptionValues options) {
        super(providers.getMetaAccess(), providers.getConstantReflection(), providers.getConstantFieldProvider(), providers.getStampProvider(), architecture, options);

        this.providers = providers;
        this.graphBuilderConfig = graphBuilderConfig;
        this.optimisticOpts = optimisticOpts;
        this.allowAssumptions = allowAssumptions;
        this.graphCache = new HashMap<>();
    }

    protected GraphBuilderPhase.Instance createGraphBuilderPhaseInstance(IntrinsicContext initialIntrinsicContext) {
        return new GraphBuilderPhase.Instance(providers.getMetaAccess(), providers.getStampProvider(), providers.getConstantReflection(), providers.getConstantFieldProvider(), graphBuilderConfig,
                        optimisticOpts, initialIntrinsicContext);
    }

    @SuppressWarnings("try")
    private EncodedGraph createGraph(ResolvedJavaMethod method, BytecodeProvider intrinsicBytecodeProvider) {
<<<<<<< HEAD
        StructuredGraph graph = new StructuredGraph.Builder(allowAssumptions).method(method).build();
=======
        StructuredGraph graph = new StructuredGraph(method, allowAssumptions, false, INVALID_COMPILATION_ID);
>>>>>>> d9930124
        try (Debug.Scope scope = Debug.scope("createGraph", graph)) {
            IntrinsicContext initialIntrinsicContext = intrinsicBytecodeProvider != null ? new IntrinsicContext(method, method, intrinsicBytecodeProvider, INLINE_AFTER_PARSING) : null;
            GraphBuilderPhase.Instance graphBuilderPhaseInstance = createGraphBuilderPhaseInstance(initialIntrinsicContext);
            graphBuilderPhaseInstance.apply(graph);

            PhaseContext context = new PhaseContext(providers);
            new CanonicalizerPhase().apply(graph, context);
            /*
             * ConvertDeoptimizeToGuardPhase reduces the number of merges in the graph, so that
             * fewer frame states will be created. This significantly reduces the number of nodes in
             * the initial graph.
             */
            new ConvertDeoptimizeToGuardPhase().apply(graph, context);

            EncodedGraph encodedGraph = GraphEncoder.encodeSingleGraph(graph, architecture);
            graphCache.put(method, encodedGraph);
            return encodedGraph;

        } catch (Throwable ex) {
            throw Debug.handle(ex);
        }
    }

    @Override
    protected EncodedGraph lookupEncodedGraph(ResolvedJavaMethod method, BytecodeProvider intrinsicBytecodeProvider) {
        EncodedGraph result = graphCache.get(method);
        if (result == null && method.hasBytecodes()) {
            result = createGraph(method, intrinsicBytecodeProvider);
        }
        return result;
    }
}<|MERGE_RESOLUTION|>--- conflicted
+++ resolved
@@ -76,11 +76,7 @@
 
     @SuppressWarnings("try")
     private EncodedGraph createGraph(ResolvedJavaMethod method, BytecodeProvider intrinsicBytecodeProvider) {
-<<<<<<< HEAD
-        StructuredGraph graph = new StructuredGraph.Builder(allowAssumptions).method(method).build();
-=======
-        StructuredGraph graph = new StructuredGraph(method, allowAssumptions, false, INVALID_COMPILATION_ID);
->>>>>>> d9930124
+        StructuredGraph graph = new StructuredGraph.Builder(allowAssumptions).useProfilingInfo(false).method(method).build();
         try (Debug.Scope scope = Debug.scope("createGraph", graph)) {
             IntrinsicContext initialIntrinsicContext = intrinsicBytecodeProvider != null ? new IntrinsicContext(method, method, intrinsicBytecodeProvider, INLINE_AFTER_PARSING) : null;
             GraphBuilderPhase.Instance graphBuilderPhaseInstance = createGraphBuilderPhaseInstance(initialIntrinsicContext);
